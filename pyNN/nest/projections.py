# -*- coding: utf-8 -*-
"""
NEST v2 implementation of the PyNN API.

:copyright: Copyright 2006-2020 by the PyNN team, see AUTHORS.
:license: CeCILL, see LICENSE for details.

"""

import numpy as np
import nest
import logging
from itertools import repeat
from pyNN import common, errors
from pyNN.space import Space
from pyNN.parameters import simplify
from . import simulator
from pyNN.random import RandomDistribution
from .standardmodels.synapses import StaticSynapse
from .conversion import make_sli_compatible

logger = logging.getLogger("PyNN")


def listify(obj):
    if isinstance(obj, np.ndarray):
        return obj.astype(float).tolist()
    elif np.isscalar(obj):
        return float(obj)  # NEST chokes on numpy's float types
    else:
        return obj


class Projection(common.Projection):
    __doc__ = common.Projection.__doc__
    _simulator = simulator
    _static_synapse_class = StaticSynapse

    def __init__(self, presynaptic_population, postsynaptic_population,
                 connector, synapse_type=None, source=None, receptor_type=None,
                 space=Space(), label=None):
        common.Projection.__init__(self, presynaptic_population, postsynaptic_population,
                                   connector, synapse_type, source, receptor_type,
                                   space, label)
        self.nest_synapse_model = self.synapse_type._get_nest_synapse_model()
        self.nest_synapse_label = Projection._nProj
        self.synapse_type._set_tau_minus(self.post.local_cells)
        self._sources = []
        self._connections = None
        # This is used to keep track of common synapse properties
        self._common_synapse_properties = {}
        self._common_synapse_property_names = None

        # Create connections
        connector.connect(self)

    def __getitem__(self, i):
        """Return the `i`th connection on the local MPI node."""
        if isinstance(i, int):
            if i < len(self):
                return simulator.Connection(self, i)
            else:
                raise IndexError("%d > %d" % (i, len(self) - 1))
        elif isinstance(i, slice):
            if i.stop < len(self):
                return [simulator.Connection(self, j) for j in range(i.start, i.stop, i.step or 1)]
            else:
                raise IndexError("%d > %d" % (i.stop, len(self) - 1))

    def __len__(self):
        """Return the number of connections on the local MPI node."""
        local_nodes = nest.GetNodes([0], local_only=True)[0]
        local_connections = nest.GetConnections(target=local_nodes,
                                                synapse_model=self.nest_synapse_model,
                                                synapse_label=self.nest_synapse_label)
        return len(local_connections)

    @property
    def nest_connections(self):
        if self._connections is None or self._simulator.state.stale_connection_cache:
            self._sources = np.unique(self._sources)
            if self._sources.size > 0:
                self._connections = nest.GetConnections(self._sources.tolist(),
                                                        synapse_model=self.nest_synapse_model,
                                                        synapse_label=self.nest_synapse_label)
            else:
                self._connections = []
            self._simulator.state.stale_connection_cache = False
        return self._connections

    @property
    def connections(self):
        """
        Returns an iterator over local connections in this projection, as `Connection` objects.
        """
        return (simulator.Connection(self, i) for i in range(len(self)))

    def _connect(self, rule_params, syn_params):
        """
        Create connections by calling nest. Connect on the presynaptic and postsynaptic population
        with the parameters provided by params.
        """
        if 'tsodyks' in self.nest_synapse_model:
            if self.receptor_type == 'inhibitory':
                param_name = self.post.local_cells[0].celltype.translations['tau_syn_I']['translated_name']
            elif self.receptor_type == 'excitatory':
                param_name = self.post.local_cells[0].celltype.translations['tau_syn_E']['translated_name']
            else:
                raise NotImplementedError()
            syn_params.update({'tau_psc': nest.GetStatus([self.nest_connections[0,1]], param_name)})


        syn_params.update({'synapse_label': self.nest_synapse_label})
        nest.Connect(self.pre.all_cells.astype(int).tolist(),
                     self.post.all_cells.astype(int).tolist(),
                     rule_params, syn_params)
        self._simulator.state.stale_connection_cache = True
        self._sources = [cid[0] for cid in nest.GetConnections(synapse_model=self.nest_synapse_model,
                                                               synapse_label=self.nest_synapse_label)]

    def _identify_common_synapse_properties(self):
        """
        Use the connection between the sample indices to distinguish
        between local and common synapse properties.
        """
        sample_connection = nest.GetConnections(source=[int(self._sources[0])],
                                                synapse_model=self.nest_synapse_model,
                                                synapse_label=self.nest_synapse_label)[:1]

        local_parameters = nest.GetStatus(sample_connection)[0].keys()
        all_parameters = nest.GetDefaults(self.nest_synapse_model).keys()
        self._common_synapse_property_names = [name for name in all_parameters
                                               if name not in local_parameters]

    def _update_syn_params(self, syn_dict, connection_parameters):
        """
        Update the paramaters to be passed in the nest.Connect method with the connection
        parameters specific to the synapse type.

        `syn_dict` - the dictionary to be passed to nest.Connect containing "local" parameters
        `connection_parameters` - a dictionary containing all parameters (local and common)
        """
        # Set connection parameters other than weight and delay
        if connection_parameters:
            for name, value in connection_parameters.items():
                if name not in self._common_synapse_property_names:
                    value = make_sli_compatible(value)
                    if isinstance(value, np.ndarray):
                        syn_dict.update({name: np.array([value.tolist()])})
                    else:
                        syn_dict.update({name: value})
        return syn_dict

    def _convergent_connect(self, presynaptic_indices, postsynaptic_index,
                            location_selector=None, **connection_parameters):
        """
        Connect a neuron to one or more other neurons with a static connection.

        `presynaptic_indices` - 1D array of presynaptic indices
        `postsynaptic_index` - integer - the index of the postsynaptic neuron
        `connection_parameters` - dict whose keys are native NEST parameter names. Values may be scalars or arrays.
        """
        #logger.debug("Connecting to index %s from %s with %s" % (postsynaptic_index, presynaptic_indices, connection_parameters))

<<<<<<< HEAD
        if location_selector is not None:
            raise NotImplementedError("NEST backend does not support multicompartmental models.")

        presynaptic_cells = self.pre.all_cells[presynaptic_indices]
=======
        presynaptic_cells = self.pre.all_cells[presynaptic_indices].astype(int).tolist()
>>>>>>> bbc5c45a
        postsynaptic_cell = self.post[postsynaptic_index]
        postsynaptic_cell_id = [int(postsynaptic_cell)]
        assert len(presynaptic_cells) > 0, presynaptic_cells
        self._sources.extend(presynaptic_cells)

        syn_dict = {
            'model': self.nest_synapse_model,
            'synapse_label': self.nest_synapse_label,
        }

        # Weights require some special handling
        weights = connection_parameters.pop('weight')
        if self.receptor_type == 'inhibitory' and self.post.conductance_based:
            weights *= -1  # NEST wants negative values for inhibitory weights, even if these are conductances
            if "stdp" in self.nest_synapse_model:
                syn_dict["Wmax"] = -1.2345e6  # just some very large negative value to avoid
                                              # NEST complaining about weight and Wmax having different signs
                                              # (see https://github.com/NeuralEnsemble/PyNN/issues/636)
                                              # Will be overwritten below.
                connection_parameters["Wmax"] *= -1
        if hasattr(self.post, "celltype") and hasattr(self.post.celltype, "receptor_scale"):  # this is a bit of a hack
            weights *= self.post.celltype.receptor_scale                                      # needed for the Izhikevich model

        delays = connection_parameters.pop('delay')

        # Clean the connection parameters by removing parameters that are
        # used by PyNN but should not be passed to NEST
        connection_parameters.pop('tau_minus', None)  # TODO: set tau_minus on the post-synaptic cells
        connection_parameters.pop('dendritic_delay_fraction', None)
        connection_parameters.pop('w_min_always_zero_in_NEST', None)

        # Create connections and set parameters
        try:
            # nest.Connect expects a 2D array
            if not np.isscalar(weights):
                weights = np.array([weights])
            if not np.isscalar(delays):
                delays = np.array([delays])
            syn_dict.update({'weight': weights, 'delay': delays})

            if postsynaptic_cell.celltype.standard_receptor_type:
                # For Tsodyks-Markram synapses models we set the "tau_psc" parameter to match
                # the relevant "tau_syn" parameter from the post-synaptic neuron.
                if 'tsodyks' in self.nest_synapse_model:
                    if self.receptor_type == 'inhibitory':
                        param_name = postsynaptic_cell.celltype.translations['tau_syn_I']['translated_name']
                    elif self.receptor_type == 'excitatory':
                        param_name = postsynaptic_cell.celltype.translations['tau_syn_E']['translated_name']
                    else:
                        raise NotImplementedError()
                    syn_dict["tau_psc"] = nest.GetStatus(postsynaptic_cell_id, param_name)[0]
            else:
                syn_dict.update(
                    {"receptor_type": postsynaptic_cell.celltype.get_receptor_type(
                        self.receptor_type)})

            # For parameters other than weight and delay, we need to know if they are "common"
            # parameters (the same for all synapses) or "local" (different synapses can have
            # different values), as this affects how they are set.
            #
            # To introspect which parameters are common, we need an existing connection, so
            # the first time we create connections we pass just the weight and delay, and set
            # the other parameters later. We then get the list of common parameters and cache
            # it so that in subsequent Connect() calls we can pass all of the local
            # (non-common) parameters.
            if self._common_synapse_property_names is None:
                nest.Connect(presynaptic_cells,
                             postsynaptic_cell_id,
                             'all_to_all',
                             syn_dict)
                self._identify_common_synapse_properties()

                # Retrieve connections so that we can set additional
                # parameters using nest.SetStatus
                connections = nest.GetConnections(source=presynaptic_cells,
                                                  target=postsynaptic_cell_id,
                                                  synapse_model=self.nest_synapse_model,
                                                  synapse_label=self.nest_synapse_label)
                # not sure why we need to sort here
                sort_indices = np.argsort(presynaptic_cells)
                for name, value in connection_parameters.items():
                    if name not in self._common_synapse_property_names:
                        value = make_sli_compatible(value)
                        if isinstance(value, np.ndarray):
                            nest.SetStatus(connections, name, value[sort_indices].tolist())
                        else:
                            nest.SetStatus(connections, name, value)
                    else:
                        self._set_common_synapse_property(name, value)
            else:
                # Since we know which parameters are common, we can set the non-common
                # parameters directly in the nest.Connect call
                syn_dict = self._update_syn_params(syn_dict, connection_parameters)
                nest.Connect(presynaptic_cells,
                             postsynaptic_cell_id,
                             'all_to_all',
                             syn_dict)
                # and then set the common parameters
                for name, value in connection_parameters.items():
                    if name in self._common_synapse_property_names:
                        self._set_common_synapse_property(name, value)

        except nest.kernel.NESTError as e:
            errmsg = "%s. presynaptic_cells=%s, postsynaptic_cell=%s, weights=%s, delays=%s, synapse model='%s'" % (
                e, presynaptic_cells, postsynaptic_cell,
                weights, delays, self.nest_synapse_model)
            raise errors.ConnectionError(errmsg)

        # Reset the caching of the connection list, since this will have to be recalculated
        self._connections = None
        self._simulator.state.stale_connection_cache = True

    def _set_attributes(self, parameter_space):
        if "tau_minus" in parameter_space.keys() and not parameter_space["tau_minus"].is_homogeneous:
            raise ValueError("tau_minus cannot be heterogeneous "
                             "within a single Projection with NEST.")
        # only columns for connections that exist on this machine
        parameter_space.evaluate(mask=(slice(None), self.post._mask_local))
        sources = np.unique(self._sources).tolist()
        if self._common_synapse_property_names is None:
            self._identify_common_synapse_properties()
        for postsynaptic_cell, connection_parameters in zip(self.post.local_cells,
                                                            parameter_space.columns()):
            connections = nest.GetConnections(source=sources,
                                              target=[postsynaptic_cell],
                                              synapse_model=self.nest_synapse_model,
                                              synapse_label=self.nest_synapse_label)
            if connections:
                source_mask = self.pre.id_to_index([x[0] for x in connections])
                for name, value in connection_parameters.items():
                    if name == "weight" and self.receptor_type == 'inhibitory' and self.post.conductance_based:
                        value *= -1  # NEST uses negative values for inhibitory weights, even if these are conductances
                    if name == "tau_minus":  # set on the post-synaptic cell
                        nest.SetStatus(self.post.local_cells.astype(int).tolist(),
                                       {"tau_minus": simplify(value)})
                    elif name not in self._common_synapse_property_names:
                        value = make_sli_compatible(value)
                        if len(source_mask) > 1:
                            nest.SetStatus(connections, name, value[source_mask])
                        elif isinstance(value, np.ndarray):  # OneToOneConnector
                            nest.SetStatus(connections, name, value[source_mask])
                        else:
                            nest.SetStatus(connections, name, value)
                    else:
                        self._set_common_synapse_property(name, value)

    def _set_common_synapse_property(self, name, value):
        """
            Sets the common synapse property while making sure its value stays
            unique (i.e. it can only be set once).
        """
        if name in self._common_synapse_properties:
            unequal = self._common_synapse_properties[name] != value
            # handle both scalars and numpy ndarray
            if isinstance(unequal, np.ndarray):
                raise_error = unequal.any()
            else:
                raise_error = unequal
            if raise_error:
                raise ValueError("{} cannot be heterogeneous "
                                 "within a single Projection. Warning: "
                                 "Projection was only partially initialized."
                                 " Please call sim.nest.reset() to reset "
                                 "your network and start over!".format(name))
        if hasattr(value, "__len__"):
            value1 = value[0]
        else:
            value1 = value
        self._common_synapse_properties[name] = value1
        # we delay make_sli_compatible until this late stage so that we can
        # distinguish "parameter is an array consisting of scalar values"
        # (one value per connection) from
        # "parameter is a scalar value containing an array"
        # (one value for the entire projection)
        # In the latter case the value is wrapped in a Sequence object,
        # which is removed by make_sli_compatible
        value2 = make_sli_compatible(value1)
        nest.SetDefaults(self.nest_synapse_model, name, value2)

    # def saveConnections(self, file, gather=True, compatible_output=True):
    #    """
    #    Save connections to file in a format suitable for reading in with a
    #    FromFileConnector.
    #    """
    #    import operator
    #
    #    if isinstance(file, str):
    #        file = recording.files.StandardTextFile(file, mode='w')
    #
    #    lines   = nest.GetStatus(self.nest_connections, ('source', 'target', 'weight', 'delay'))
    #    if gather == True and simulator.state.num_processes > 1:
    #        all_lines = { simulator.state.mpi_rank: lines }
    #        all_lines = recording.gather_dict(all_lines)
    #        if simulator.state.mpi_rank == 0:
    #            lines = reduce(operator.add, all_lines.values())
    #    elif simulator.state.num_processes > 1:
    #        file.rename('%s.%d' % (file.name, simulator.state.mpi_rank))
    #    logger.debug("--- Projection[%s].__saveConnections__() ---" % self.label)
    #
    #    if gather == False or simulator.state.mpi_rank == 0:
    #        lines       = np.array(lines, dtype=float)
    #        lines[:,2] *= 0.001
    #        if compatible_output:
    #            lines[:,0] = self.pre.id_to_index(lines[:,0])
    #            lines[:,1] = self.post.id_to_index(lines[:,1])
    #        file.write(lines, {'pre' : self.pre.label, 'post' : self.post.label})
    #        file.close()

    def _get_attributes_as_list(self, names):
        nest_names = []
        for name in names:
            if name == 'presynaptic_index':
                nest_names.append('source')
            elif name == 'postsynaptic_index':
                nest_names.append('target')
            else:
                nest_names.append(name)
        values = nest.GetStatus(self.nest_connections, nest_names)
        values = np.array(values)  # ought to preserve int type for source, target
        if 'weight' in names:  # other attributes could also have scale factors - need to use translation mechanisms
            scale_factors = np.ones(len(names))
            scale_factors[names.index('weight')] = 0.001
            if self.receptor_type == 'inhibitory' and self.post.conductance_based:
                # NEST uses negative values for inhibitory weights, even if these are conductances
                scale_factors[names.index('weight')] *= -1
            values *= scale_factors
        if 'presynaptic_index' in names:
            values[:, names.index('presynaptic_index')] = self.pre.id_to_index(
                values[:, names.index('presynaptic_index')])
        if 'postsynaptic_index' in names:
            values[:, names.index('postsynaptic_index')] = self.post.id_to_index(
                values[:, names.index('postsynaptic_index')])
        values = values.tolist()
        for i in range(len(values)):
            values[i] = tuple(values[i])
        return values

    def _get_attributes_as_arrays(self, names, multiple_synapses='sum'):
        multi_synapse_operation = Projection.MULTI_SYNAPSE_OPERATIONS[multiple_synapses]
        all_values = []
        for attribute_name in names:
            if attribute_name[-1] == "s":  # weights --> weight, delays --> delay
                attribute_name = attribute_name[:-1]
            value_arr = np.nan * np.ones((self.pre.size, self.post.size))
            connection_attributes = nest.GetStatus(self.nest_connections,
                                                   ('source', 'target', attribute_name))
            for conn in connection_attributes:
                # (offset is always 0,0 for connections created with connect())
                src, tgt, value = conn
                addr = self.pre.id_to_index(src), self.post.id_to_index(tgt)
                if np.isnan(value_arr[addr]):
                    value_arr[addr] = value
                else:
                    value_arr[addr] = multi_synapse_operation(value_arr[addr], value)
            if attribute_name == 'weight':
                value_arr *= 0.001
                if self.receptor_type == 'inhibitory' and self.post.conductance_based:
                    value_arr *= -1  # NEST uses negative values for inhibitory weights, even if these are conductances
            all_values.append(value_arr)
        return all_values

    def _set_initial_value_array(self, variable, value):
        local_value = value.evaluate(simplify=True)
        nest.SetStatus(self.nest_connections, variable, local_value)<|MERGE_RESOLUTION|>--- conflicted
+++ resolved
@@ -162,14 +162,10 @@
         """
         #logger.debug("Connecting to index %s from %s with %s" % (postsynaptic_index, presynaptic_indices, connection_parameters))
 
-<<<<<<< HEAD
         if location_selector is not None:
             raise NotImplementedError("NEST backend does not support multicompartmental models.")
 
-        presynaptic_cells = self.pre.all_cells[presynaptic_indices]
-=======
         presynaptic_cells = self.pre.all_cells[presynaptic_indices].astype(int).tolist()
->>>>>>> bbc5c45a
         postsynaptic_cell = self.post[postsynaptic_index]
         postsynaptic_cell_id = [int(postsynaptic_cell)]
         assert len(presynaptic_cells) > 0, presynaptic_cells
