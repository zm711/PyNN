# -*- coding: utf-8 -*-
"""
NEST v2 implementation of the PyNN API.

:copyright: Copyright 2006-2019 by the PyNN team, see AUTHORS.
:license: CeCILL, see LICENSE for details.

"""

import numpy
import nest
import logging
from itertools import repeat
try:
    xrange
except NameError:  # Python 3
    xrange = range
from pyNN import common, errors
from pyNN.space import Space
from . import simulator
from pyNN.random import RandomDistribution
from .standardmodels.synapses import StaticSynapse
from .conversion import make_sli_compatible

logger = logging.getLogger("PyNN")

def listify(obj):
    if isinstance(obj, numpy.ndarray):
        return obj.astype(float).tolist()
    elif numpy.isscalar(obj):
        return float(obj)  # NEST chokes on numpy's float types
    else:
        return obj


class Projection(common.Projection):
    __doc__ = common.Projection.__doc__
    _simulator = simulator
    _static_synapse_class = StaticSynapse

    def __init__(self, presynaptic_population, postsynaptic_population,
                 connector, synapse_type=None, source=None, receptor_type=None,
                 space=Space(), label=None):
        common.Projection.__init__(self, presynaptic_population, postsynaptic_population,
                                   connector, synapse_type, source, receptor_type,
                                   space, label)
        self.nest_synapse_model = self.synapse_type._get_nest_synapse_model()
        self.nest_synapse_label = Projection._nProj
        self.synapse_type._set_tau_minus(self.post.local_cells)
        self._sources = []
        self._connections = None
        # This is used to keep track of common synapse properties (to my
        # knowledge they only become apparent once connections are created
        # within nest --obreitwi, 13-02-14)
        self._common_synapse_properties = {}
        self._common_synapse_property_names = None

        # Create connections
        connector.connect(self)

    def __getitem__(self, i):
        """Return the `i`th connection on the local MPI node."""
        if isinstance(i, int):
            if i < len(self):
                return simulator.Connection(self, i)
            else:
                raise IndexError("%d > %d" % (i, len(self) - 1))
        elif isinstance(i, slice):
            if i.stop < len(self):
                return [simulator.Connection(self, j) for j in range(i.start, i.stop, i.step or 1)]
            else:
                raise IndexError("%d > %d" % (i.stop, len(self) - 1))

    def __len__(self):
        """Return the number of connections on the local MPI node."""
        #Disabling the following method pending resolution of https://github.com/nest/nest-simulator/issues/1085
        #local_nodes = nest.GetNodes([0], local_only=True)[0]
        #local_connections = nest.GetConnections(target=local_nodes,
        #                                        synapse_model=self.nest_synapse_model,
        #                                        synapse_label=self.nest_synapse_label)
        local_connections = self.nest_connections
        return len(local_connections)

    @property
    def nest_connections(self):
        if self._connections is None or self._simulator.state.stale_connection_cache:
            self._sources = numpy.unique(self._sources)
            if self._sources.size > 0:
                self._connections = nest.GetConnections(self._sources.tolist(),
                                                        synapse_model=self.nest_synapse_model,
                                                        synapse_label=self.nest_synapse_label)
            else:
                self._connections = []
            self._simulator.state.stale_connection_cache = False
        return self._connections

    @property
    def connections(self):
        """
        Returns an iterator over local connections in this projection, as `Connection` objects.
        """
        return (simulator.Connection(self, i) for i in range(len(self)))

    def _connect(self, rule_params, syn_params):
        """
        Create connections by calling nest. Connect on the presynaptic and postsynaptic population
        with the parameters provided by params.
        """
        if 'tsodyks' in self.nest_synapse_model:
            if self.receptor_type == 'inhibitory':
                param_name = self.post.local_cells[0].celltype.translations['tau_syn_I']['translated_name']
            elif self.receptor_type == 'excitatory':
                param_name = self.post.local_cells[0].celltype.translations['tau_syn_E']['translated_name']
            else:
                raise NotImplementedError()
            syn_params.update({'tau_psc': nest.GetStatus([self.nest_connections[0,1]], param_name)})


        syn_params.update({'synapse_label': self.nest_synapse_label})
        nest.Connect(self.pre.all_cells.astype(int).tolist(),
                     self.post.all_cells.astype(int).tolist(),
                     rule_params, syn_params)
        self._simulator.state.stale_connection_cache = True
        self._sources = [cid[0] for cid in nest.GetConnections(synapse_model=self.nest_synapse_model,
                                                               synapse_label=self.nest_synapse_label)]

    
    def _update_syn_params(self, syn_dict, connection_parameters, presynaptic_indices):
        """
        Update the paramaters to be passed in the nest connect method with the connection parameters specific to the synapse type
        `syn_dict`              -- a dictionary containing parameters of the connection that this function updates with the connection parameters specific to the synapse type
        `connection_parameters` -- a dictionary containing the parameters of the connections that are specific to the synapse type
        `presynaptic_indices`          -- a 1D array containing the ID of the pre-synaptic cells
        """
        # Set connection parameters other than weight and delay
        if connection_parameters:
            for name, value in connection_parameters.items():
                if name not in self._common_synapse_property_names:
                    value = make_sli_compatible(value)
                    if isinstance(value, numpy.ndarray):
                        # the str() is to work around a bug handling unicode names in SetStatus in NEST 2.4.1 when using Python 2
                        syn_dict.update({str(name):numpy.array([value.tolist()])})
                    else:
                        syn_dict.update({str(name):value})
        return syn_dict

    def _convergent_connect(self, presynaptic_indices, postsynaptic_index,
                            **connection_parameters):
        """
        Connect a neuron to one or more other neurons with a static connection.

        `sources`  -- a 1D array of pre-synaptic cell IDs
        `target`   -- the ID of the post-synaptic cell.

        TO UPDATE
        """
        #logger.debug("Connecting to index %s from %s with %s" % (postsynaptic_index, presynaptic_indices, connection_parameters))
        presynaptic_cells = self.pre.all_cells[presynaptic_indices]
        postsynaptic_cell = self.post[postsynaptic_index]
        assert presynaptic_cells.size == presynaptic_indices.size
        assert len(presynaptic_cells) > 0, presynaptic_cells
        syn_dict = {
            'model': self.nest_synapse_model,
            'synapse_label': self.nest_synapse_label,
        }
        syn_dict_0 = {}
        additional_syn_dict={}

        weights = connection_parameters.pop('weight')
        if self.receptor_type == 'inhibitory' and self.post.conductance_based:
            weights *= -1  # NEST wants negative values for inhibitory weights, even if these are conductances
            if "stdp" in self.nest_synapse_model:
                syn_dict["Wmax"] = -1.2345e6  # just some very large negative value to avoid
                                              # NEST complaining about weight and Wmax having different signs
                                              # (see https://github.com/NeuralEnsemble/PyNN/issues/636)
                                              # Will be overwritten below.
                connection_parameters["Wmax"] *= -1
        if hasattr(self.post, "celltype") and hasattr(self.post.celltype, "receptor_scale"):  # this is a bit of a hack
            weights *= self.post.celltype.receptor_scale                                      # needed for the Izhikevich model
        delays = connection_parameters.pop('delay')

        # Clean the connection parameters
        connection_parameters.pop('tau_minus', None)  # TODO: set tau_minus on the post-synaptic cells
        connection_parameters.pop('dendritic_delay_fraction', None)
        connection_parameters.pop('w_min_always_zero_in_NEST', None)
        # Those parameters can't be setup through Connect. They will be setup later with SetStatus.
        if "init_flag" in connection_parameters.keys():
            additional_syn_dict["init_flag"] = connection_parameters.pop("init_flag")
        if "synapse_id" in connection_parameters.keys():
            additional_syn_dict["synapse_id"] = connection_parameters.pop("synapse_id")

        # Create connections, with weights and delays
        # Setting other connection parameters is done afterwards

        if postsynaptic_cell.celltype.standard_receptor_type:
            try:
                if not numpy.isscalar(weights):
                    weights = numpy.array([weights])
                if not numpy.isscalar(delays):
                    delays = numpy.array([delays])
                syn_dict.update({'weight': weights, 'delay': delays})

                if 'tsodyks' in self.nest_synapse_model:
                    if self.receptor_type == 'inhibitory':
                        param_name = self.post.local_cells[0].celltype.translations['tau_syn_I']['translated_name']
                    elif self.receptor_type == 'excitatory':
                        param_name = self.post.local_cells[0].celltype.translations['tau_syn_E']['translated_name']
                    else:
                        raise NotImplementedError()
                    syn_dict.update({'tau_psc': numpy.array([[nest.GetStatus([postsynaptic_cell], param_name)[0]] * len(presynaptic_cells.astype(int).tolist())])})

                #We will need to use the GetConnections function only if there are some others connection parameters than weights and delays to set,
                #and if the names of the common synapse properties haven't been computed yet.
                if self._common_synapse_property_names is None:


                    #Only the weight and delay parameters are set when building these connectionis, the other parameters will be set using the nest SetStatus function
                    nest.Connect(presynaptic_cells.astype(int).tolist(),
                                 [int(postsynaptic_cell)],
                                 'all_to_all',
                                 syn_dict)


                    # Book-keeping
                    self._sources.extend(presynaptic_cells)

                    #The common synapse properties are identified by inspecting which defaults connection parameters have not been set by Nest when the connection was built
                    self._identify_common_synapse_properties()

                    #The connection that was built is retrieved so that we can setup some additional parameters through the nest SetStatus function
                    connections = nest.GetConnections(source=presynaptic_cells.astype(int).tolist(),
                                    target=[int(postsynaptic_cell)],
                                    synapse_model=self.nest_synapse_model,
                                    synapse_label=self.nest_synapse_label)
                    sort_indices = numpy.argsort(presynaptic_cells)

                    #We setup these additional parameters to the connection using the nest SetStatus function.
                    for name, value in connection_parameters.items():
                        if name not in self._common_synapse_property_names:
                            value = make_sli_compatible(value)
                            if isinstance(value, numpy.ndarray):
                                # the str() is to work around a bug handling unicode names in SetStatus in NEST 2.4.1 when using Python 2
                                nest.SetStatus(connections, str(name), value[sort_indices].tolist())
                            else:
                                nest.SetStatus(connections, str(name), value)
                        #The parameters corresponding to common synapse properties are set separately
                        else:
                            self._set_common_synapse_property(name, value)


                else:
                    #Update the dictionary with the addional connection parameters
                    syn_dict = self._update_syn_params(syn_dict, connection_parameters, numpy.argsort(presynaptic_indices))

                    #Build all the connections and set all the parameters directly
                    nest.Connect(presynaptic_cells.astype(int).tolist(),
                            [int(postsynaptic_cell)],
                             'all_to_all',
                             syn_dict)

                    # Book-keeping
                    self._sources.extend(presynaptic_cells.astype(int).tolist())

                    #If the common synapse properties have not been identified yet (i.e. no additional connection parameters were provided), this identifies them and sets them
                    if self._common_synapse_property_names is None:
                        self._identify_common_synapse_properties()

                    for name, value in connection_parameters.items():
                        if name in self._common_synapse_property_names:
                            self._set_common_synapse_property(name, value)

            except nest.kernel.NESTError as e:
                errmsg = "%s. presynaptic_cells=%s, postsynaptic_cell=%s, weights=%s, delays=%s, synapse model='%s'" % (
                            e, presynaptic_cells, postsynaptic_cell,
                            weights, delays, self.nest_synapse_model)
                raise errors.ConnectionError(errmsg)
        else:
            receptor_type = postsynaptic_cell.celltype.get_receptor_type(self.receptor_type)
            if numpy.isscalar(weights):
                weights = repeat(weights)
            if numpy.isscalar(delays):
                delays = repeat(delays)

            for i, (pre, w, d) in enumerate(zip(presynaptic_cells, weights, delays)):
                connection_parameters_i={}
                syn_dict.update({'weight': w, 'delay': d, 'receptor_type': receptor_type})
                if 'tsodyks' in self.nest_synapse_model:
                   syn_dict.update({'tau_psc': numpy.array([[nest.GetStatus([postsynaptic_cell], param_name)[0]] * len(presynaptic_cells.astype(int).tolist())])})

                for name, value in connection_parameters.items():
                    if isinstance(value, numpy.ndarray):
                        connection_parameters_i[name]=value[i]
                    else:
                        connection_parameters_i[name]=value

                if self._common_synapse_property_names is None:
                    nest.Connect([pre], [postsynaptic_cell], 'one_to_one', syn_dict)

<<<<<<< HEAD
        # Book-keeping
        self._connections = None  # reset the caching of the connection list, since this will have to be recalculated
        self._simulator.state.stale_connection_cache = True
        self._sources.extend(presynaptic_cells)
=======

                    self._sources.extend(presynaptic_cells.astype(int).tolist())
>>>>>>> ed5de7e0

                    if self._common_synapse_property_names is None:
                        self._identify_common_synapse_properties()

                    syn_dict=self._update_syn_params(syn_dict,connection_parameters_i,numpy.argsort(presynaptic_indices))

                    sample_connection = nest.GetConnections(source=[int(pre)],
                                    target=[int(postsynaptic_cell)],
                                    synapse_model=self.nest_synapse_model,
                                    synapse_label=self.nest_synapse_label)

                    for name, value in connection_parameters_i.items():
                        if name not in self._common_synapse_property_names:
                            value = make_sli_compatible(value)
                            nest.SetStatus(sample_connection, str(name), value)
                        else:
                            self._set_common_synapse_property(name, value)

                else:
                    syn_dict=self._update_syn_params(syn_dict,connection_parameters_i,numpy.argsort(presynaptic_indices))

                    nest.Connect([pre], [postsynaptic_cell], 'one_to_one', syn_dict)
                    self._sources.extend(presynaptic_cells.astype(int).tolist())

                    for name, value in connection_parameters_i.items():
                        if name in self._common_synapse_property_names:
                            self._set_common_synapse_property(name, value)

        
        #Setup the additional connection parameters than can't be set directly with the nest Connect function
        if additional_syn_dict:
            connections = nest.GetConnections(source=numpy.unique(presynaptic_cells.astype(int)).tolist(),
                                              target=[int(postsynaptic_cell)],
                                              synapse_model=self.nest_synapse_model,
                                              synapse_label=self.nest_synapse_label)

            for name, value in additional_syn_dict.items():
                    if name not in self._common_synapse_property_names:
                        value = make_sli_compatible(value)
                        #logger.debug("Setting %s=%s for connections %s" % (name, value, connections))
                        if isinstance(value, numpy.ndarray):
                            # the str() is to work around a bug handling unicode names in SetStatus in NEST 2.4.1 when using Python 2
                            nest.SetStatus(connections, str(name), value[sort_indices].tolist())
                        else:
                            nest.SetStatus(connections, str(name), value)
                    else:
                        self._set_common_synapse_property(name, value)
        
        self._connections = None  # reset the caching of the connection list, since this will have to be recalculated
                        
    def _identify_common_synapse_properties(self):
        """
            Use the connection between the sample indices to distinguish
            between local and common synapse properties.
        """
        sample_connection = nest.GetConnections(source=[int(self._sources[0])],
                                                synapse_model=self.nest_synapse_model,
                                                synapse_label=self.nest_synapse_label)[:1]

        local_parameters = nest.GetStatus(sample_connection)[0].keys()
        all_parameters = nest.GetDefaults(self.nest_synapse_model).keys()
        self._common_synapse_property_names = [name for name in all_parameters
                                               if name not in local_parameters]

    def _set_attributes(self, parameter_space):
        parameter_space.evaluate(mask=(slice(None), self.post._mask_local))  # only columns for connections that exist on this machine
        sources = numpy.unique(self._sources).tolist()
        if self._common_synapse_property_names is None:
            self._identify_common_synapse_properties()
        for postsynaptic_cell, connection_parameters in zip(self.post.local_cells,
                                                            parameter_space.columns()):
            connections = nest.GetConnections(source=sources,
                                              target=[postsynaptic_cell],
                                              synapse_model=self.nest_synapse_model,
                                              synapse_label=self.nest_synapse_label)
            if connections:
                source_mask = self.pre.id_to_index([x[0] for x in connections])
                for name, value in connection_parameters.items():
                    if name == "weight" and self.receptor_type == 'inhibitory' and self.post.conductance_based:
                        value *= -1  # NEST uses negative values for inhibitory weights, even if these are conductances
                    if name not in self._common_synapse_property_names:
                        value = make_sli_compatible(value)
                        if len(source_mask) > 1:
                            nest.SetStatus(connections, name, value[source_mask])
                        elif isinstance(value, numpy.ndarray):  # OneToOneConnector
                            nest.SetStatus(connections, name, value[source_mask])
                        else:
                            nest.SetStatus(connections, name, value)
                    else:
                        self._set_common_synapse_property(name, value)

    def _set_common_synapse_property(self, name, value):
        """
            Sets the common synapse property while making sure its value stays
            unique (i.e. it can only be set once).
        """
        if name in self._common_synapse_properties:
            unequal = self._common_synapse_properties[name] != value
            # handle both scalars and numpy ndarray
            if isinstance(unequal, numpy.ndarray):
                raise_error = unequal.any()
            else:
                raise_error = unequal
            if raise_error:
                raise ValueError("{} cannot be heterogeneous "
                        "within a single Projection. Warning: "
                        "Projection was only partially initialized."
                        " Please call sim.nest.reset() to reset "
                        "your network and start over!".format(name))
        if hasattr(value, "__len__"):
            value1 = value[0]
        else:
            value1 = value
        self._common_synapse_properties[name] = value1
        # we delay make_sli_compatible until this late stage so that we can
        # distinguish "parameter is an array consisting of scalar values"
        # (one value per connection) from
        # "parameter is a scalar value containing an array"
        # (one value for the entire projection)
        # In the latter case the value is wrapped in a Sequence object,
        # which is removed by make_sli_compatible
        value2 = make_sli_compatible(value1)
        nest.SetDefaults(self.nest_synapse_model, name, value2)

    #def saveConnections(self, file, gather=True, compatible_output=True):
    #    """
    #    Save connections to file in a format suitable for reading in with a
    #    FromFileConnector.
    #    """
    #    import operator
    #
    #    if isinstance(file, basestring):
    #        file = recording.files.StandardTextFile(file, mode='w')
    #
    #    lines   = nest.GetStatus(self.nest_connections, ('source', 'target', 'weight', 'delay'))
    #    if gather == True and simulator.state.num_processes > 1:
    #        all_lines = { simulator.state.mpi_rank: lines }
    #        all_lines = recording.gather_dict(all_lines)
    #        if simulator.state.mpi_rank == 0:
    #            lines = reduce(operator.add, all_lines.values())
    #    elif simulator.state.num_processes > 1:
    #        file.rename('%s.%d' % (file.name, simulator.state.mpi_rank))
    #    logger.debug("--- Projection[%s].__saveConnections__() ---" % self.label)
    #
    #    if gather == False or simulator.state.mpi_rank == 0:
    #        lines       = numpy.array(lines, dtype=float)
    #        lines[:,2] *= 0.001
    #        if compatible_output:
    #            lines[:,0] = self.pre.id_to_index(lines[:,0])
    #            lines[:,1] = self.post.id_to_index(lines[:,1])
    #        file.write(lines, {'pre' : self.pre.label, 'post' : self.post.label})
    #        file.close()

    def _get_attributes_as_list(self, names):
        nest_names = []
        for name in names:
            if name == 'presynaptic_index':
                nest_names.append('source')
            elif name == 'postsynaptic_index':
                nest_names.append('target')
            else:
                nest_names.append(name)
        values = nest.GetStatus(self.nest_connections, nest_names)
        values = numpy.array(values)  # ought to preserve int type for source, target
        if 'weight' in names:  # other attributes could also have scale factors - need to use translation mechanisms
            scale_factors = numpy.ones(len(names))
            scale_factors[names.index('weight')] = 0.001
            if self.receptor_type == 'inhibitory' and self.post.conductance_based:
                scale_factors[names.index('weight')] *= -1  # NEST uses negative values for inhibitory weights, even if these are conductances
            values *= scale_factors
        if 'presynaptic_index' in names:
            values[:, names.index('presynaptic_index')] = self.pre.id_to_index(values[:, names.index('presynaptic_index')])
        if 'postsynaptic_index' in names:
            values[:, names.index('postsynaptic_index')] = self.post.id_to_index(values[:, names.index('postsynaptic_index')])
        values = values.tolist()
        for i in xrange(len(values)):
            values[i] = tuple(values[i])
        return values

    def _get_attributes_as_arrays(self, names, multiple_synapses='sum'):
        multi_synapse_operation = Projection.MULTI_SYNAPSE_OPERATIONS[multiple_synapses]
        all_values = []
        for attribute_name in names:
            if attribute_name[-1] == "s":  # weights --> weight, delays --> delay
                attribute_name = attribute_name[:-1]
            value_arr = numpy.nan * numpy.ones((self.pre.size, self.post.size))
            connection_attributes = nest.GetStatus(self.nest_connections,
                                                   ('source', 'target', attribute_name))
            for conn in connection_attributes:
                # (offset is always 0,0 for connections created with connect())
                src, tgt, value = conn
                addr = self.pre.id_to_index(src), self.post.id_to_index(tgt)
                if numpy.isnan(value_arr[addr]):
                    value_arr[addr] = value
                else:
                    value_arr[addr] = multi_synapse_operation(value_arr[addr], value)
            if attribute_name == 'weight':
                value_arr *= 0.001
                if self.receptor_type == 'inhibitory' and self.post.conductance_based:
                    value_arr *= -1  # NEST uses negative values for inhibitory weights, even if these are conductances
            all_values.append(value_arr)
        return all_values

    def _set_initial_value_array(self, variable, value):
        local_value = value.evaluate(simplify=True)
        nest.SetStatus(self.nest_connections, variable, local_value)<|MERGE_RESOLUTION|>--- conflicted
+++ resolved
@@ -124,7 +124,6 @@
         self._sources = [cid[0] for cid in nest.GetConnections(synapse_model=self.nest_synapse_model,
                                                                synapse_label=self.nest_synapse_label)]
 
-    
     def _update_syn_params(self, syn_dict, connection_parameters, presynaptic_indices):
         """
         Update the paramaters to be passed in the nest connect method with the connection parameters specific to the synapse type
@@ -296,15 +295,7 @@
                 if self._common_synapse_property_names is None:
                     nest.Connect([pre], [postsynaptic_cell], 'one_to_one', syn_dict)
 
-<<<<<<< HEAD
-        # Book-keeping
-        self._connections = None  # reset the caching of the connection list, since this will have to be recalculated
-        self._simulator.state.stale_connection_cache = True
-        self._sources.extend(presynaptic_cells)
-=======
-
                     self._sources.extend(presynaptic_cells.astype(int).tolist())
->>>>>>> ed5de7e0
 
                     if self._common_synapse_property_names is None:
                         self._identify_common_synapse_properties()
@@ -333,7 +324,7 @@
                         if name in self._common_synapse_property_names:
                             self._set_common_synapse_property(name, value)
 
-        
+
         #Setup the additional connection parameters than can't be set directly with the nest Connect function
         if additional_syn_dict:
             connections = nest.GetConnections(source=numpy.unique(presynaptic_cells.astype(int)).tolist(),
@@ -352,9 +343,10 @@
                             nest.SetStatus(connections, str(name), value)
                     else:
                         self._set_common_synapse_property(name, value)
-        
+
         self._connections = None  # reset the caching of the connection list, since this will have to be recalculated
-                        
+        self._simulator.state.stale_connection_cache = True
+
     def _identify_common_synapse_properties(self):
         """
             Use the connection between the sample indices to distinguish
