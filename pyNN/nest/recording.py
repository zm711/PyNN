--- conflicted
+++ resolved
@@ -240,16 +240,12 @@
             self._spike_detector.add_ids(new_ids)
         else:
             self.sampling_interval = sampling_interval
-<<<<<<< HEAD
-            self._multimeter.add_variable(variable.name)
-=======
             if hasattr(self.population.celltype, "variable_map"):
                 # only true for PyNN standard cells
-                nest_variable = self.population.celltype.variable_map[variable]
+                nest_variable = self.population.celltype.variable_map[variable.name]
             else:
-                nest_variable = variable
+                nest_variable = variable.name
             self._multimeter.add_variable(nest_variable)
->>>>>>> 8cf55f1f
             self._multimeter.add_ids(new_ids)
 
     def _get_sampling_interval(self):
@@ -275,20 +271,16 @@
         return self._spike_detector.get_spiketimes(ids, clear=clear)
 
     def _get_all_signals(self, variable, ids, clear=False):
-<<<<<<< HEAD
-        data = self._multimeter.get_data(variable.name, ids, clear=clear)
-=======
         if hasattr(self.population.celltype, "variable_map"):
-            nest_variable = self.population.celltype.variable_map[variable]
+            nest_variable = self.population.celltype.variable_map[variable.name]
         else:
             nest_variable = variable
         if hasattr(self.population.celltype, "scale_factors"):
-            scale_factor = self.population.celltype.scale_factors[variable]
+            scale_factor = self.population.celltype.scale_factors[variable.name]
         else:
             scale_factor = 1
-        data = self._multimeter.get_data(variable, nest_variable, scale_factor, ids, clear=clear)
+        data = self._multimeter.get_data(variable.name, nest_variable, scale_factor, ids, clear=clear)
         times = None
->>>>>>> 8cf55f1f
         if len(ids) > 0:
             # JACOMMENT: this is very expensive but not sure how to get rid of it
             return np.array([data[i] for i in ids]).T, times
@@ -296,31 +288,8 @@
             return np.array([]), times
 
     def _local_count(self, variable, filter_ids):
-<<<<<<< HEAD
         assert variable.name == 'spikes'
-        #N = {}
-        # if self._device.in_memory():
-        #    events = nest.GetStatus(self._device.device, 'events')[0]
-        #    for id in self.filter_recorded(filter):
-        #        mask = events['senders'] == int(id)
-        #        N[int(id)] = len(events['times'][mask])
-        # else:
-        #    spikes = self._get(gather=False, compatible_output=False,
-        #                       filter=filter)
-        #    for id in self.filter_recorded(filter):
-        #        N[int(id)] = 0
-        #    ids   = np.sort(spikes[:,0].astype(int))
-        #    idx   = np.unique(ids)
-        #    left  = np.searchsorted(ids, idx, 'left')
-        #    right = np.searchsorted(ids, idx, 'right')
-        #    for id, l, r in zip(idx, left, right):
-        #        N[id] = r-l
-        # return N
         return self._spike_detector.get_spike_counts(self.filter_recorded(variable, filter_ids))
-=======
-        assert variable == 'spikes'
-        return self._spike_detector.get_spike_counts(self.filter_recorded('spikes', filter_ids))
->>>>>>> 8cf55f1f
 
     def _clear_simulator(self):
         """
