"""

:copyright: Copyright 2006-2020 by the PyNN team, see AUTHORS.
:license: CeCILL, see LICENSE for details.
"""

import numpy as np
import logging
import nest
from pyNN import recording
from pyNN.nest import simulator

# todo: this information should come from the cell type classes
VARIABLE_MAP = {'v': 'V_m', 'gsyn_exc': 'g_ex', 'gsyn_inh': 'g_in', 'u': 'U_m',
                'w': 'w', 'i_eta': 'I_stc', 'v_t': 'E_sfa'}
REVERSE_VARIABLE_MAP = dict((v, k) for k, v in VARIABLE_MAP.items())
SCALE_FACTORS = {'v': 1, 'gsyn_exc': 0.001,
                 'gsyn_inh': 0.001, 'w': 0.001, 'i_eta': 0.001, 'v_t': 1}

logger = logging.getLogger("PyNN")


def _set_status(obj, parameters):
    """Wrapper around nest.SetStatus() to add a more informative error message."""
    try:
        nest.SetStatus(obj, parameters)
<<<<<<< HEAD
    except nest.NESTError as e:
        raise nest.NESTError("%s. Parameter dictionary was: %s" % (e, parameters))
=======
    except nest.kernel.NESTError as e:
        raise nest.kernel.NESTError("%s. Parameter dictionary was: %s" % (e, parameters))
>>>>>>> bbc5c45a


class RecordingDevice(object):
    """Base class for SpikeDetector and Multimeter"""

    def __init__(self, device_parameters, to_memory=True):
        # to be called at the end of the subclass __init__
        device_parameters.update(withgid=True, withtime=True)
        if to_memory:
            device_parameters.update(to_file=False, to_memory=True)
        else:
            device_parameters.update(to_file=True, to_memory=False)
        self._all_ids = set([])
        self._connected = False
        simulator.state.recording_devices.append(self)
        _set_status(self.device, device_parameters)

    def add_ids(self, new_ids):
        assert not self._connected
        self._all_ids = self._all_ids.union(new_ids)

    def get_data(self, variable, desired_ids, clear=False):
        """
        Return recorded data as a dictionary containing one numpy array for
        each neuron, ids as keys.
        """
        scale_factor = SCALE_FACTORS.get(variable, 1)
        nest_variable = VARIABLE_MAP.get(variable, variable)
        events = nest.GetStatus(self.device, 'events')[0]
        ids = events['senders']
        # I'm hoping numpy optimises for the case where scale_factor = 1, otherwise should avoid this multiplication in that case
        values = events[nest_variable] * scale_factor
        data = {}
        recorded_ids = set(ids)

        for id in recorded_ids:
            data[id] = []

        for id, v in zip(ids, values):
            data[id].append(v)

        desired_and_existing_ids = np.intersect1d(
            np.array(list(recorded_ids)), np.array(desired_ids))
        data = {k: data[k] for k in desired_and_existing_ids}

        if variable != 'times':
            for id in desired_ids:
                # NEST does not record values at the zeroth time step, so we
                # add them here.
                if variable not in self._initial_values:
                    self._initial_values[variable] = {}
                initial_value = self._initial_values[variable].get(int(id),
                                                                   id.get_initial_value(variable))
                data[int(id)] = [initial_value] + data.get(int(id), [])
                # if `get_data()` is called in the middle of a simulation, the
                # value at the last time point will become the initial value for
                # the next time `get_data()` is called
                if clear:
                    self._initial_values[variable][int(id)] = data[int(id)][-1]

        return data


class SpikeDetector(RecordingDevice):
    """A wrapper around the NEST spike_detector device"""

    def __init__(self, to_memory=True):
        self.device = nest.Create('spike_detector')
        device_parameters = {
            "precise_times": True,
            "precision": simulator.state.default_recording_precision
        }
        super(SpikeDetector, self).__init__(device_parameters, to_memory)

    def connect_to_cells(self):
        assert not self._connected
        nest.Connect(list(self._all_ids),
                     list(self.device),
                     {'rule': 'all_to_all'},
                     {'model': 'static_synapse',
                      'delay': simulator.state.min_delay})
        self._connected = True

    def get_spiketimes(self, desired_ids):
        """
        Return spike times as a dictionary containing one numpy array for
        each neuron, ids as keys.

        Equivalent to `get_data('times', desired_ids)`
        """
        return self.get_data('times', desired_ids)

    def get_spike_counts(self, desired_ids):
        events = nest.GetStatus(self.device, 'events')[0]
        N = {}
        for id in desired_ids:
            mask = events['senders'] == int(id)
            N[int(id)] = len(events['times'][mask])
        return N


class Multimeter(RecordingDevice):
    """A wrapper around the NEST multimeter device"""

    def __init__(self, to_memory=True):
        self.device = nest.Create('multimeter')
        device_parameters = {
            "interval": simulator.state.dt,
        }
        self._initial_values = {}
        super(Multimeter, self).__init__(device_parameters, to_memory)

    def connect_to_cells(self):
        assert not self._connected
        nest.Connect(list(self.device),
                     list(self._all_ids),
                     {'rule': 'all_to_all'},
                     {'model': 'static_synapse',
                      'delay': simulator.state.min_delay})
        self._connected = True

    @property
    def variables(self):
        return set(nest.GetStatus(self.device, 'record_from')[0])

    def add_variable(self, variable):
        current_variables = self.variables
        current_variables.add(VARIABLE_MAP.get(variable, variable))
        _set_status(self.device, {'record_from': list(current_variables)})


# class RecordingDevice(object):
#    scale_factors = {'V_m': 1, 'g_ex': 0.001, 'g_in': 0.001}
#
#    def __init__(self, device_type, to_memory=False):
#        assert device_type in ("multimeter", "spike_detector")
#        self.type      = device_type
#        self.device    = nest.Create(device_type)
#        self.to_memory = to_memory
#        device_parameters = {"withgid": True, "withtime": True}
#        if self.type is 'multimeter':
#            device_parameters["interval"] = simulator.state.dt
#        else:
#            device_parameters["precise_times"] = True
#            device_parameters["precision"] = simulator.state.default_recording_precision
#        if to_memory:
#            device_parameters.update(to_file=False, to_memory=True)
#        else:
#            device_parameters.update(to_file=True, to_memory=False)
#        try:
#            nest.SetStatus(self.device, device_parameters)
#        except nest.kernel.NESTError as e:
#            raise nest.kernel.NESTError("%s. Parameter dictionary was: %s" % (e, device_parameters))
#
#        self.record_from = []
#        self._local_files_merged = False
#        self._gathered = False
#        self._connected = False
#        self._all_ids = set([])
#        simulator.state.recording_devices.append(self)
#        logger.debug("Created %s with parameters %s" % (device_type, device_parameters))
#
#    def __del__(self):
#        for name in "_merged_file", "_gathered_file":
#            if hasattr(self, name):
#                getattr(self, name).close()
#
#    def add_variables(self, *variables):
#        assert self.type is "multimeter", "Can't add variables to a spike detector"
#        self.record_from.extend(variables)
#        nest.SetStatus(self.device, {'record_from': self.record_from})
#
#    def add_cells(self, new_ids):
#        self._all_ids = self._all_ids.union(new_ids)
#
#    def connect_to_cells(self):
#        if not self._connected:
#            ids = list(self._all_ids)
#            if self.type is "spike_detector":
#                nest.ConvergentConnect(ids, self.device, model='static_synapse')
#            else:
#                nest.DivergentConnect(self.device, ids, model='static_synapse')
#            self._connected = True
#
#    def in_memory(self):
#        """Determine whether data is being recorded to memory."""
#        return nest.GetStatus(self.device, 'to_memory')[0]
#
#    def events_to_array(self, events):
#        """
#        Transform the NEST events dictionary (when recording to memory) to a
#        Numpy array.
#        """
#        ids = events['senders']
#        times = events['times']
#        if self.type == 'spike_detector':
#            data = np.array((ids, times)).T
#        else:
#            data = [ids, times]
#            for var in self.record_from:
#                data.append(events[var])
#            data = np.array(data).T
#        return data
#
#    def scale_data(self, data):
#        """
#        Scale the data to give appropriate units.
#        """
#        scale_factors = [RecordingDevice.scale_factors.get(var, 1)
#                         for var in self.record_from]
#        for i, scale_factor in enumerate(scale_factors):
#            column = i+2 # first two columns are id and t, which should not be scaled.
#            if scale_factor != 1:
#                data[:, column] *= scale_factor
#        return data
#
#    def add_initial_values(self, data):
#        """
#        Add initial values (NEST does not record the value at t=0).
#        """
#        logger.debug("Prepending initial values to recorded data")
#        initial_values = []
#        for id in self._all_ids:
#            initial = [id, 0.0]
#            for variable in self.record_from:
#                variable = REVERSE_VARIABLE_MAP.get(variable, variable)
#                try:
#                    initial.append(id.get_initial_value(variable))
#                except KeyError:
#                    initial.append(0.0) # unsatisfactory
#            initial_values.append(initial)
#        if initial_values:
#            data = np.concatenate((initial_values, data))
#        return data
#
#    def read_data_from_memory(self, gather, compatible_output):
#        """
#        Return memory-recorded data.
#
#        `gather` -- if True, gather data from all MPI nodes.
#        `compatible_output` -- if True, transform the data into the PyNN
#                               standard format.
#        """
#        data = nest.GetStatus(self.device,'events')[0]
#        if compatible_output:
#            data = self.events_to_array(data)
#            data = self.scale_data(data)
#        if gather and simulator.state.num_processes > 1:
#            data = recording.gather(data)
#            self._gathered_file = tempfile.TemporaryFile()
#            np.save(self._gathered_file, data)
#            self._gathered = True
#        return data
#
#    def read_local_data(self, compatible_output):
#        """
#        Return file-recorded data from the local MPI node, merging data from
#        different threads if applicable.
#
#        The merged data is cached, to avoid the overhead of re-merging if the
#        method is called again.
#        """
#        # what if the method is called with different values of
#        # `compatible_output`? Need to cache these separately.
#        if self._local_files_merged:
#            logger.debug("Loading merged data from cache")
#            self._merged_file.seek(0)
#            data = np.load(self._merged_file)
#        else:
#            d = nest.GetStatus(self.device)[0]
#            if "filenames" in d:
#                nest_files = d['filenames']
#            else: # indicates that run() has not been called.
#                raise errors.NothingToWriteError("No recorder data. Have you called run()?")
#            # possibly we can just keep on saving to the end of self._merged_file, instead of concatenating everything in memory
#            logger.debug("Concatenating data from the following files: %s" % ", ".join(nest_files))
#            non_empty_nest_files = [filename for filename in nest_files if os.stat(filename).st_size > 0]
#            if len(non_empty_nest_files) > 0:
#                data_list = [np.loadtxt(nest_file) for nest_file in non_empty_nest_files]
#                data_list = [np.atleast_2d(np.loadtxt(nest_file))
#                             for nest_file in non_empty_nest_files]
#                data = np.concatenate(data_list)
#            if len(non_empty_nest_files) == 0 or data.size == 0:
#                if self.type is "spike_detector":
#                    ncol = 2
#                else:
#                    ncol = 2 + len(self.record_from)
#                data = np.empty([0, ncol])
#            if compatible_output and self.type is not "spike_detector":
#                data = self.scale_data(data)
#                data = self.add_initial_values(data)
#            self._merged_file = tempfile.TemporaryFile()
#            np.save(self._merged_file, data)
#            self._local_files_merged = True  # this is set back to False by run()
#        return data
#
#    def read_data(self, gather, compatible_output, always_local=False):
#        """
#        Return file-recorded data.
#
#        `gather` -- if True, gather data from all MPI nodes.
#        `compatible_output` -- if True, transform the data into the PyNN
#                               standard format.
#
#        Gathered data is cached, so the MPI communication need only be done
#        once, even if the method is called multiple times.
#        """
#        # what if the method is called with different values of
#        # `compatible_output`? Need to cache these separately.
#        if not self.to_memory:
#            if gather and simulator.state.num_processes > 1:
#                if self._gathered:
#                    logger.debug("Loading previously gathered data from cache")
#                    self._gathered_file.seek(0)
#                    data = np.load(self._gathered_file)
#                else:
#                    local_data = self.read_local_data(compatible_output)
#                    if always_local:
#                        data = local_data # for always_local cells, no need to gather
#                    else:
#                        logger.debug("Gathering data")
#                        data = recording.gather(local_data)
#                    logger.debug("Caching gathered data")
#                    self._gathered_file = tempfile.TemporaryFile()
#                    np.save(self._gathered_file, data)
#                    self._gathered = True
#            else:
#                data = self.read_local_data(compatible_output)
#            if len(data.shape) == 1:
#                data = data.reshape((1, data.size))
#            return data
#        else:
#            return self.read_data_from_memory(gather, compatible_output)
#
#    def read_subset(self, variables, gather, compatible_output, always_local=False):
#        if self.in_memory():
#            data = self.read_data_from_memory(gather, compatible_output)
#        else: # in file
#            data = self.read_data(gather, compatible_output, always_local)
#        indices = []
#        for variable in variables:
#            try:
#                indices.append(self.record_from.index(variable))
#            except ValueError:
#                raise Exception("%s not recorded" % variable)
#        columns = tuple([0, 1] + [index + 2 for index in indices])
#        return data[:, columns]


class Recorder(recording.Recorder):
    """Encapsulates data and functions related to recording model variables."""
    _simulator = simulator
    scale_factors = {'spikes': 1,
                     'v': 1,
                     'w': 0.001,
                     'gsyn': 0.001}  # units conversion

    def __init__(self, population, file=None):
        __doc__ = recording.Recorder.__doc__
        self._multimeter = Multimeter()
        self._spike_detector = SpikeDetector()
        recording.Recorder.__init__(self, population, file)
#        self._create_device()

#    def _create_device(self, variable):
#        to_memory = (self.file is False) # note file=None means we save to a temporary file, not to memory
#        if variable is "spikes":
#            self._device = RecordingDevice("spike_detector", to_memory)
#        else:
#            self._device = None
#            for recorder in self.population.recorders.values():
#                if hasattr(recorder, "_device") and recorder._device is not None and recorder._device.type == 'multimeter':
#                    self._device = recorder._device
#                    break
#            if self._device is None:
#                self._device = RecordingDevice("multimeter", to_memory)
#            self._device.add_variables(*VARIABLE_MAP.get(self.variable, [self.variable]))

    def _record(self, variable, new_ids, sampling_interval=None):
        """
        Add the cells in `new_ids` to the set of recorded cells for the given
        variable. Since a given node can only be recorded from by one multimeter
        (http://www.nest-initiative.org/index.php/Analog_recording_with_multimeter, 14/11/11)
        we record all analog variables for all requested cells.
        """
        if variable.location is not None:
            raise ValueError("Recording from specific cell locations is not supported for NEST")
        if variable.name == 'spikes':
            self._spike_detector.add_ids(new_ids)
        else:
            self.sampling_interval = sampling_interval
            self._multimeter.add_variable(variable.name)
            self._multimeter.add_ids(new_ids)

    def _get_sampling_interval(self):
        return nest.GetStatus(self._multimeter.device, "interval")[0]

    def _set_sampling_interval(self, value):
        if value is not None:
            nest.SetStatus(self._multimeter.device, {"interval": value})
    sampling_interval = property(fget=_get_sampling_interval,
                                 fset=_set_sampling_interval)

    def _reset(self):
        """ """
        simulator.state.recording_devices.remove(self._multimeter)
        simulator.state.recording_devices.remove(self._spike_detector)
        # I guess the existing devices still exist in NEST, can we delete them
        # or at least turn them off?
        # Maybe we can reset them, rather than create new ones?
        self._multimeter = Multimeter()
        self._spike_detector = SpikeDetector()

    def _get_spiketimes(self, ids):
        # hugely inefficient - to be optimized later
        return self._spike_detector.get_spiketimes(ids)

    def _get_all_signals(self, variable, ids, clear=False):
        data = self._multimeter.get_data(variable.name, ids, clear=clear)
        if len(ids) > 0:
            # JACOMMENT: this is very expensive but not sure how to get rid of it
            return np.array([data[i] for i in ids]).T
        else:
            return np.array([])

    def _local_count(self, variable, filter_ids):
        assert variable.name == 'spikes'
        #N = {}
        # if self._device.in_memory():
        #    events = nest.GetStatus(self._device.device, 'events')[0]
        #    for id in self.filter_recorded(filter):
        #        mask = events['senders'] == int(id)
        #        N[int(id)] = len(events['times'][mask])
        # else:
        #    spikes = self._get(gather=False, compatible_output=False,
        #                       filter=filter)
        #    for id in self.filter_recorded(filter):
        #        N[int(id)] = 0
        #    ids   = np.sort(spikes[:,0].astype(int))
        #    idx   = np.unique(ids)
        #    left  = np.searchsorted(ids, idx, 'left')
        #    right = np.searchsorted(ids, idx, 'right')
        #    for id, l, r in zip(idx, left, right):
        #        N[id] = r-l
<<<<<<< HEAD
        #return N
        return self._spike_detector.get_spike_counts(self.filter_recorded(variable, filter_ids))
=======
        # return N
        return self._spike_detector.get_spike_counts(self.filter_recorded('spikes', filter_ids))
>>>>>>> bbc5c45a

    def _clear_simulator(self):
        """
        Should remove all recorded data held by the simulator and, ideally,
        free up the memory.
        """
        nest.SetStatus(self._spike_detector.device, 'n_events', 0)
        nest.SetStatus(self._multimeter.device, 'n_events', 0)

    def store_to_cache(self, annotations=None):
        # we over-ride the implementation from the parent class so as to
        # do some reinitialisation.
        recording.Recorder.store_to_cache(self, annotations)
        self._multimeter._initial_values = {}<|MERGE_RESOLUTION|>--- conflicted
+++ resolved
@@ -24,13 +24,8 @@
     """Wrapper around nest.SetStatus() to add a more informative error message."""
     try:
         nest.SetStatus(obj, parameters)
-<<<<<<< HEAD
-    except nest.NESTError as e:
-        raise nest.NESTError("%s. Parameter dictionary was: %s" % (e, parameters))
-=======
     except nest.kernel.NESTError as e:
         raise nest.kernel.NESTError("%s. Parameter dictionary was: %s" % (e, parameters))
->>>>>>> bbc5c45a
 
 
 class RecordingDevice(object):
@@ -475,13 +470,8 @@
         #    right = np.searchsorted(ids, idx, 'right')
         #    for id, l, r in zip(idx, left, right):
         #        N[id] = r-l
-<<<<<<< HEAD
-        #return N
+        # return N
         return self._spike_detector.get_spike_counts(self.filter_recorded(variable, filter_ids))
-=======
-        # return N
-        return self._spike_detector.get_spike_counts(self.filter_recorded('spikes', filter_ids))
->>>>>>> bbc5c45a
 
     def _clear_simulator(self):
         """
