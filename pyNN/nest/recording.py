# -*- coding: utf-8 -*-
"""
NEST v3 implementation of the PyNN API.

:copyright: Copyright 2006-2022 by the PyNN team, see AUTHORS.
:license: CeCILL, see LICENSE for details.
"""

from collections import defaultdict
import numpy as np
import logging
import nest
from pyNN import recording, errors
from pyNN.nest import simulator

logger = logging.getLogger("PyNN")


def _set_status(obj, parameters):
    """Wrapper around nest.SetStatus() to add a more informative error message."""
    try:
        nest.SetStatus(obj, parameters)
    except nest.NESTError as e:
        raise nest.NESTError("%s. Parameter dictionary was: %s" % (e, parameters))


class RecordingDevice(object):
    """Base class for SpikeDetector and Multimeter"""

    def __init__(self, device_parameters, to_memory=True):
        # to be called at the end of the subclass __init__
        if to_memory:
            self.device.record_to = "memory"
        else:
            self.device.record_to = "ascii"
        self._all_ids = set([])
        self._connected = False
        self._overrun_data = None
        self._clean = True  # might there be data in the pipeline that hasn't been delivered yet
        simulator.state.recording_devices.append(self)
        _set_status(self.device, device_parameters)

    def add_ids(self, new_ids):
        assert not self._connected
        self._all_ids = self._all_ids.union(new_ids)

<<<<<<< HEAD
    def get_data(self, variable, nest_variable, scale_factor, desired_ids, clear=False):
=======
    def _get_data_arrays(self, variable, clear=False):
>>>>>>> 2fc6b508
        """
        Return recorded data as pair of NumPy arrays: ids and values.
        """
        events = nest.GetStatus(self.device, 'events')[0]
        ids = events['senders']
        times = events["times"] - simulator.state._time_offset
        if variable == "times":
            values = times
        else:
            # I'm hoping numpy optimises for the case where scale_factor = 1,
            # otherwise should avoid this multiplication in that case
            values = events[nest_variable] * scale_factor

        valid_times_index = times <= simulator.state.t
        if clear:
            future_times_index = np.invert(valid_times_index)
            if future_times_index.any():
                new_overrun_data = {
                    "ids": ids[future_times_index],
                    "values": values[future_times_index]
                }
            else:
                new_overrun_data = None
            if self._overrun_data:
                ids = np.hstack((self._overrun_data["ids"], ids))
                values = np.hstack((self._overrun_data["values"], values))
            self._overrun_data = new_overrun_data
        else:
            ids = ids[valid_times_index]
            values = values[valid_times_index]
        return ids, values

    def get_data(self, variable, desired_ids, clear=False):
        """
        Return recorded data as a dictionary containing one numpy array for
        each neuron, ids as keys.
        """
        ids, values = self._get_data_arrays(variable, clear=clear)

        data = {}
        recorded_ids = set(ids)

        for id in recorded_ids:
            data[id] = []

        for id, v in zip(ids, values):
            data[id].append(v)

        desired_and_existing_ids = np.intersect1d(
            np.array(list(recorded_ids)), np.array(desired_ids))
        data = {k: data[k] for k in desired_and_existing_ids}

        if variable != 'times':
            if variable not in self._initial_values:
                self._initial_values[variable] = {}
            for id in desired_ids:
                initial_value = self._initial_values[variable].get(int(id),
                                                                   id.get_initial_value(variable))
                if self._clean:
                    # NEST does not record values at the zeroth time step, so we
                    # add them here.
                    data[int(id)] = [initial_value] + data.get(int(id), [])
                else:
                    # The values at the zeroth time step come from a previous run,
                    # so should be replaced
                    if len(data[int(id)]) > 0:
                        data[int(id)][0] = initial_value

                # if `get_data(..., clear=True)` is called in the middle of a simulation, the
                # value at the last time point will become the initial value for
                # the next time `get_data()` is called
                if clear:
                    self._initial_values[variable][int(id)] = data[int(id)][-1]

        return data


class SpikeDetector(RecordingDevice):
    """A wrapper around the NEST spike_recorder device"""

    def __init__(self, to_memory=True):
        self.device = nest.Create('spike_recorder')
        device_parameters = {}
        if not to_memory:
            device_parameters["precision"] = simulator.state.default_recording_precision
        super(SpikeDetector, self).__init__(device_parameters, to_memory)

    def connect_to_cells(self):
        assert not self._connected
        if len(self._all_ids) > 0:
            nest.Connect(nest.NodeCollection(sorted(self._all_ids)),
                         self.device,
                         {'rule': 'all_to_all'},
                         {'delay': simulator.state.min_delay})
        self._connected = True

    def get_spiketimes(self, desired_ids, clear=False):
        """
        Return spike times as a dictionary containing one numpy array for
        each neuron, ids as keys.

        Equivalent to `get_data('times', desired_ids)`
        """
<<<<<<< HEAD
        return self.get_data('times', 'times', 1, desired_ids, clear=clear)
=======
        id_array, times_array = self._get_data_arrays("times", clear=clear)
        recorded_ids = np.unique(id_array)
        desired_and_existing_ids = np.intersect1d(recorded_ids, np.array(desired_ids))
        mask = np.in1d(id_array, desired_and_existing_ids)
        return id_array[mask], times_array[mask]
>>>>>>> 2fc6b508

    def get_spike_counts(self, desired_ids):
        events = nest.GetStatus(self.device, 'events')[0]
        N = {}
        for id in desired_ids:
            mask = events['senders'] == int(id)
            N[int(id)] = len(events['times'][mask])
        return N


class Multimeter(RecordingDevice):
    """A wrapper around the NEST multimeter device"""

    def __init__(self, to_memory=True):
        self.device = nest.Create('multimeter')
        device_parameters = {
            "interval": simulator.state.dt,
        }
        self._initial_values = {}
        super(Multimeter, self).__init__(device_parameters, to_memory)

    def connect_to_cells(self):
        assert not self._connected
        if len(self._all_ids) > 0:
            nest.Connect(self.device,
                         nest.NodeCollection(sorted(self._all_ids)),
                         {'rule': 'all_to_all'},
                         {'delay': simulator.state.min_delay})
        self._connected = True

    @property
    def variables(self):
        return set(nest.GetStatus(self.device, 'record_from')[0])

    def add_variable(self, variable):
        """variable should be the NEST variable name"""
        current_variables = self.variables
        current_variables.add(variable)
        _set_status(self.device, {'record_from': list(current_variables)})


class Recorder(recording.Recorder):
    """Encapsulates data and functions related to recording model variables."""
    _simulator = simulator
    scale_factors = {'spikes': 1,
                     'v': 1,
                     'w': 0.001,
                     'gsyn': 0.001}  # units conversion

    def __init__(self, population, file=None):
        __doc__ = recording.Recorder.__doc__
        self._multimeter = Multimeter()
        self._spike_detector = SpikeDetector()
        recording.Recorder.__init__(self, population, file)
        self.recorded_all = defaultdict(set)

    def record(self, variables, ids, sampling_interval=None):
        """
        Add the cells in `ids` to the sets of recorded cells for the given variables.
        """
        logger.debug('Recorder.record(<%d cells>)' % len(ids))
        self._check_sampling_interval(sampling_interval)

        # for NEST we need all ids, not just local ones, otherwise simulations
        # sometimes hang with MPI if some nodes aren't recording anything
        all_ids = set(ids)
        local_ids = set([id for id in ids if id.local])
        for variable in recording.normalize_variables_arg(variables):
            if not self.population.can_record(variable):
                raise errors.RecordingError(variable, self.population.celltype)
            new_ids = all_ids.difference(self.recorded_all[variable])
            self.recorded[variable] = self.recorded[variable].union(local_ids)
            self.recorded_all[variable] = self.recorded_all[variable].union(all_ids)
            self._record(variable, new_ids, sampling_interval)

    def _record(self, variable, new_ids, sampling_interval=None):
        """
        Add the cells in `new_ids` to the set of recorded cells for the given
        variable. Since a given node can only be recorded from by one multimeter
        (http://www.nest-initiative.org/index.php/Analog_recording_with_multimeter, 14/11/11)
        we record all analog variables for all requested cells.
        """
        if variable == 'spikes':
            self._spike_detector.add_ids(new_ids)
        else:
            self.sampling_interval = sampling_interval
            if hasattr(self.population.celltype, "variable_map"):
                # only true for PyNN standard cells
                nest_variable = self.population.celltype.variable_map[variable]
            else:
                nest_variable = variable
            self._multimeter.add_variable(nest_variable)
            self._multimeter.add_ids(new_ids)

    def _get_sampling_interval(self):
        return nest.GetStatus(self._multimeter.device, "interval")[0]

    def _set_sampling_interval(self, value):
        if value is not None:
            nest.SetStatus(self._multimeter.device, {"interval": value})
    sampling_interval = property(fget=_get_sampling_interval,
                                 fset=_set_sampling_interval)

    def _reset(self):
        """ """
        simulator.state.recording_devices.remove(self._multimeter)
        simulator.state.recording_devices.remove(self._spike_detector)
        # I guess the existing devices still exist in NEST, can we delete them
        # or at least turn them off?
        # Maybe we can reset them, rather than create new ones?
        self._multimeter = Multimeter()
        self._spike_detector = SpikeDetector()

    def _get_spiketimes(self, ids, clear=False):
        return self._spike_detector.get_spiketimes(ids, clear=clear)

    def _get_all_signals(self, variable, ids, clear=False):
<<<<<<< HEAD
        if hasattr(self.population.celltype, "variable_map"):
            nest_variable = self.population.celltype.variable_map[variable]
        else:
            nest_variable = variable
        if hasattr(self.population.celltype, "scale_factors"):
            scale_factor = self.population.celltype.scale_factors[variable]
        else:
            scale_factor = 1
        data = self._multimeter.get_data(variable, nest_variable, scale_factor, ids, clear=clear)
=======
        data = self._multimeter.get_data(variable, ids, clear=clear)
        times = None
>>>>>>> 2fc6b508
        if len(ids) > 0:
            # JACOMMENT: this is very expensive but not sure how to get rid of it
            return np.array([data[i] for i in ids]).T, times
        else:
            return np.array([]), times

    def _local_count(self, variable, filter_ids):
        assert variable == 'spikes'
        return self._spike_detector.get_spike_counts(self.filter_recorded('spikes', filter_ids))

    def _clear_simulator(self):
        """
        Should remove all recorded data held by the simulator and, ideally,
        free up the memory.
        """
        for rec in (self._spike_detector, self._multimeter):
            nest.SetStatus(rec.device, 'n_events', 0)
            rec._clean = False

    def store_to_cache(self, annotations=None):
        # we over-ride the implementation from the parent class so as to
        # do some reinitialisation.
        recording.Recorder.store_to_cache(self, annotations)
        self._multimeter._initial_values = {}<|MERGE_RESOLUTION|>--- conflicted
+++ resolved
@@ -44,11 +44,7 @@
         assert not self._connected
         self._all_ids = self._all_ids.union(new_ids)
 
-<<<<<<< HEAD
-    def get_data(self, variable, nest_variable, scale_factor, desired_ids, clear=False):
-=======
-    def _get_data_arrays(self, variable, clear=False):
->>>>>>> 2fc6b508
+    def _get_data_arrays(self, variable, nest_variable, scale_factor, clear=False):
         """
         Return recorded data as pair of NumPy arrays: ids and values.
         """
@@ -81,12 +77,12 @@
             values = values[valid_times_index]
         return ids, values
 
-    def get_data(self, variable, desired_ids, clear=False):
+    def get_data(self, variable, nest_variable, scale_factor, desired_ids, clear=False):
         """
         Return recorded data as a dictionary containing one numpy array for
         each neuron, ids as keys.
         """
-        ids, values = self._get_data_arrays(variable, clear=clear)
+        ids, values = self._get_data_arrays(variable, nest_variable, scale_factor, clear=clear)
 
         data = {}
         recorded_ids = set(ids)
@@ -152,15 +148,11 @@
 
         Equivalent to `get_data('times', desired_ids)`
         """
-<<<<<<< HEAD
-        return self.get_data('times', 'times', 1, desired_ids, clear=clear)
-=======
-        id_array, times_array = self._get_data_arrays("times", clear=clear)
+        id_array, times_array = self._get_data_arrays("times", "times", 1, clear=clear)
         recorded_ids = np.unique(id_array)
         desired_and_existing_ids = np.intersect1d(recorded_ids, np.array(desired_ids))
         mask = np.in1d(id_array, desired_and_existing_ids)
         return id_array[mask], times_array[mask]
->>>>>>> 2fc6b508
 
     def get_spike_counts(self, desired_ids):
         events = nest.GetStatus(self.device, 'events')[0]
@@ -278,7 +270,6 @@
         return self._spike_detector.get_spiketimes(ids, clear=clear)
 
     def _get_all_signals(self, variable, ids, clear=False):
-<<<<<<< HEAD
         if hasattr(self.population.celltype, "variable_map"):
             nest_variable = self.population.celltype.variable_map[variable]
         else:
@@ -288,10 +279,7 @@
         else:
             scale_factor = 1
         data = self._multimeter.get_data(variable, nest_variable, scale_factor, ids, clear=clear)
-=======
-        data = self._multimeter.get_data(variable, ids, clear=clear)
         times = None
->>>>>>> 2fc6b508
         if len(ids) > 0:
             # JACOMMENT: this is very expensive but not sure how to get rid of it
             return np.array([data[i] for i in ids]).T, times
