# encoding: utf-8
"""
nrnpython implementation of the PyNN API.

:copyright: Copyright 2006-2023 by the PyNN team, see AUTHORS.
:license: CeCILL, see LICENSE for details.

"""

import warnings
try:
    from mpi4py import MPI                                          # noqa: F401
except ImportError:
    warnings.warn("mpi4py not available")
<<<<<<< HEAD
from pyNN.random import NumpyRNG, GSLRNG
from pyNN import common, core, space, __doc__
from pyNN.common.control import DEFAULT_MAX_DELAY, DEFAULT_TIMESTEP, DEFAULT_MIN_DELAY
from pyNN.standardmodels import StandardCellType
from pyNN.recording import get_io
from pyNN.space import Space
from pyNN.neuron import simulator
from pyNN.neuron.random import NativeRNG
from pyNN.neuron.standardmodels.cells import *
from pyNN.neuron.connectors import *
from pyNN.neuron.standardmodels.synapses import *
from pyNN.neuron.standardmodels.electrodes import *
from pyNN.neuron.standardmodels.ion_channels import *
from pyNN.neuron.populations import Population, PopulationView, Assembly
from pyNN.neuron.projections import Projection
from pyNN.neuron.cells import NativeCellType, IntFire1, IntFire2, IntFire4
from . import neuroml
=======
from .. import errors, random, space                                # noqa: F401
from ..network import Network                                       # noqa: F401
from ..standardmodels import StandardCellType
from ..random import NumpyRNG, GSLRNG, RandomDistribution           # noqa: F401
from .random import NativeRNG                                       # noqa: F401
from .standardmodels.cells import *                                 # noqa: F403, F401
from .connectors import *                                           # noqa: F403, F401
from .standardmodels.synapses import *                              # noqa: F403, F401
from .standardmodels.electrodes import *                            # noqa: F403, F401
from .standardmodels.receptors import *                             # noqa: F403, F401
from .populations import Population, PopulationView, Assembly       # noqa: F401
from .projections import Projection                                 # noqa: F401
from .cells import NativeCellType, IntFire1, IntFire2, IntFire4     # noqa: F401
from .control import (                                              # noqa: F401
    setup,
    end,
    run,
    run_until,
    run_for,
    reset,
    initialize,
    get_current_time,
    get_time_step,
    get_min_delay,
    get_max_delay,
    num_processes,
    rank,
)
from .procedural_api import create, connect, record, record_v, record_gsyn  # noqa: F401
>>>>>>> 8cf55f1f
try:
    from . import nineml                                            # noqa: F401
except ImportError:
    pass  # nineml is an optional dependency


def list_standard_models():
    """Return a list of all the StandardCellType classes available for this simulator."""
    return [obj.__name__ for obj in globals().values() if (isinstance(obj, type) and
                                                           issubclass(obj, StandardCellType) and
                                                           obj is not StandardCellType)]<|MERGE_RESOLUTION|>--- conflicted
+++ resolved
@@ -12,25 +12,6 @@
     from mpi4py import MPI                                          # noqa: F401
 except ImportError:
     warnings.warn("mpi4py not available")
-<<<<<<< HEAD
-from pyNN.random import NumpyRNG, GSLRNG
-from pyNN import common, core, space, __doc__
-from pyNN.common.control import DEFAULT_MAX_DELAY, DEFAULT_TIMESTEP, DEFAULT_MIN_DELAY
-from pyNN.standardmodels import StandardCellType
-from pyNN.recording import get_io
-from pyNN.space import Space
-from pyNN.neuron import simulator
-from pyNN.neuron.random import NativeRNG
-from pyNN.neuron.standardmodels.cells import *
-from pyNN.neuron.connectors import *
-from pyNN.neuron.standardmodels.synapses import *
-from pyNN.neuron.standardmodels.electrodes import *
-from pyNN.neuron.standardmodels.ion_channels import *
-from pyNN.neuron.populations import Population, PopulationView, Assembly
-from pyNN.neuron.projections import Projection
-from pyNN.neuron.cells import NativeCellType, IntFire1, IntFire2, IntFire4
-from . import neuroml
-=======
 from .. import errors, random, space                                # noqa: F401
 from ..network import Network                                       # noqa: F401
 from ..standardmodels import StandardCellType
@@ -40,6 +21,7 @@
 from .connectors import *                                           # noqa: F403, F401
 from .standardmodels.synapses import *                              # noqa: F403, F401
 from .standardmodels.electrodes import *                            # noqa: F403, F401
+from .standardmodels.ion_channels import *                          # noqa: F403, F401
 from .standardmodels.receptors import *                             # noqa: F403, F401
 from .populations import Population, PopulationView, Assembly       # noqa: F401
 from .projections import Projection                                 # noqa: F401
@@ -60,7 +42,6 @@
     rank,
 )
 from .procedural_api import create, connect, record, record_v, record_gsyn  # noqa: F401
->>>>>>> 8cf55f1f
 try:
     from . import nineml                                            # noqa: F401
 except ImportError:
