--- conflicted
+++ resolved
@@ -10,13 +10,9 @@
 from pyNN.standardmodels import cells as base_cells, build_translations
 from pyNN.neuron.cells import (StandardIF, SingleCompartmentTraub,
                                RandomSpikeSource, VectorSpikeSource,
-<<<<<<< HEAD
+                               RandomGammaSpikeSource,
                                BretteGerstnerIF, GsfaGrrIF, Izhikevich_,
                                GIFNeuron)
-=======
-                               RandomGammaSpikeSource,
-                               BretteGerstnerIF, GsfaGrrIF, Izhikevich_)
->>>>>>> 9a146b5a
 import logging
 
 logger = logging.getLogger("PyNN")
