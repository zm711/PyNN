"""
Defines classes and functions for managing recordings (spikes, membrane
potential etc).

These classes and functions are not part of the PyNN API, and are only for
internal use.

:copyright: Copyright 2006-2020 by the PyNN team, see AUTHORS.
:license: CeCILL, see LICENSE for details.

"""

import logging
import numpy as np
import os
from copy import copy
<<<<<<< HEAD
from collections import defaultdict, namedtuple
from datetime import datetime
=======
from collections import defaultdict
from warnings import warn
>>>>>>> bbc5c45a
from pyNN import errors
import neo
import quantities as pq

logger = logging.getLogger("PyNN")

MPI_ROOT = 0

Variable = namedtuple('Variable', ['name', 'location', 'location_label'])
Variable.__new__.__defaults__ = (None,)  # make 'location_label' optional


def get_mpi_comm():
    try:
        from mpi4py import MPI
    except ImportError:
        raise Exception(
            "Trying to gather data without MPI installed. If you are not running a distributed simulation, this is a bug in PyNN.")
    return MPI.COMM_WORLD, {'DOUBLE': MPI.DOUBLE, 'SUM': MPI.SUM}


def rename_existing(filename):
    if os.path.exists(filename):
        os.system('mv %s %s_old' % (filename, filename))
        logger.warning("File %s already exists. Renaming the original file to %s_old" %
                       (filename, filename))


def gather_array(data):
    # gather 1D or 2D numpy arrays
    mpi_comm, mpi_flags = get_mpi_comm()
    assert isinstance(data, np.ndarray)
    assert len(data.shape) < 3
    # first we pass the data size
    size = data.size
    sizes = mpi_comm.gather(size, root=MPI_ROOT) or []
    # now we pass the data
    displacements = [sum(sizes[:i]) for i in range(len(sizes))]
    gdata = np.empty(sum(sizes))
    mpi_comm.Gatherv([data.flatten(), size, mpi_flags['DOUBLE']],
                     [gdata, (sizes, displacements), mpi_flags['DOUBLE']],
                     root=MPI_ROOT)
    if len(data.shape) == 1:
        return gdata
    else:
        num_columns = data.shape[1]
        return gdata.reshape((gdata.size / num_columns, num_columns))


def gather_dict(D, all=False):
    # Note that if the same key exists on multiple nodes, the value from the
    # node with the highest rank will appear in the final dict.
    mpi_comm, mpi_flags = get_mpi_comm()
    if all:
        Ds = mpi_comm.allgather(D)
    else:
        Ds = mpi_comm.gather(D, root=MPI_ROOT)
    if Ds:
        for otherD in Ds:
            D.update(otherD)
    return D


def gather_blocks(data, ordered=True):
    """Gather Neo Blocks"""
    mpi_comm, mpi_flags = get_mpi_comm()
    assert isinstance(data, neo.Block)
    # for now, use gather_dict, which will probably be slow. Can optimize later
    D = {mpi_comm.rank: data}
    D = gather_dict(D)
    blocks = list(D.values())
    merged = data
    if mpi_comm.rank == MPI_ROOT:
        merged = blocks[0]
        for block in blocks[1:]:
            merged.merge(block)
    if ordered:
        for segment in merged.segments:
            ordered_spiketrains = sorted(
                segment.spiketrains, key=lambda s: s.annotations['source_id'])
            segment.spiketrains = ordered_spiketrains
    return merged


def mpi_sum(x):
    mpi_comm, mpi_flags = get_mpi_comm()
    if mpi_comm.size > 1:
        return mpi_comm.allreduce(x, op=mpi_flags['SUM'])
    else:
        return x


<<<<<<< HEAD
def localize_variables(variables, locations):
    """
    
    """
    # If variables is a single string, encapsulate it in a list.
    if isinstance(variables, basestring) and variables != 'all':
        variables = [variables]
    resolved_variables = []
    if locations is None:
        for var_path in variables:
            if "." in var_path:
                parts = var_path.split(".")
                location = parts[0]
                var_name = ".".join(parts[1:])
                resolved_variables.append(Variable(location=location, name=var_name))
            else:
                resolved_variables.append(Variable(location=None, name=var_path))
    elif hasattr(locations, "items"):
        for label, location in locations.items():
            for var_name in variables:
                resolved_variables.append(Variable(location=location, name=var_name, location_label=label))
=======
def normalize_variables_arg(variables):
    """If variables is a single string, encapsulate it in a list."""
    if isinstance(variables, str) and variables != 'all':
        return [variables]
>>>>>>> bbc5c45a
    else:
        raise ValueError("'locations' should be a dictionary or None")
    return resolved_variables


def safe_makedirs(dir):
    """
    Version of makedirs not subject to race condition when using MPI.
    """
    if dir and not os.path.exists(dir):
        try:
            os.makedirs(dir)
        except OSError as e:
            if e.errno != 17:
                raise


def get_io(filename):
    """
    Return a Neo IO instance, guessing the type based on the filename suffix.
    """
    logger.debug("Creating Neo IO for filename %s" % filename)
    dir = os.path.dirname(filename)
    safe_makedirs(dir)
    extension = os.path.splitext(filename)[1]
    if extension in ('.txt', '.ras', '.v', '.gsyn'):
        raise IOError(
            "ASCII-based formats are not currently supported for output data. Try using the file extension '.pkl' or '.h5'")
    elif extension in ('.h5',):
        return neo.io.NeoHdf5IO(filename=filename)
    elif extension in ('.pkl', '.pickle'):
        return neo.io.PickleIO(filename=filename)
    elif extension == '.mat':
        return neo.io.NeoMatlabIO(filename=filename)
    else:  # function to be improved later
        raise Exception("file extension %s not supported" % extension)


def filter_by_variables(segment, variables):
    """
    Return a new `Segment` containing only recordings of the variables given in
    the list `variables`
    """
    if variables == 'all':
        return segment
    else:
        new_segment = copy(segment)  # shallow copy
        if Variable(name='spikes', location=None) not in variables:
            new_segment.spiketrains = []
        new_segment.analogsignals = [sig for sig in segment.analogsignals if sig.name in variables]
        # also need to handle Units, RecordingChannels
        return new_segment


def remove_duplicate_spiketrains(data):
    for segment in data.segments:
        spiketrains = {}
        for spiketrain in segment.spiketrains:
            index = spiketrain.annotations["source_index"]
            spiketrains[index] = spiketrain
        min_index = min(spiketrains.keys())
        max_index = max(spiketrains.keys())
        segment.spiketrains = [spiketrains[i] for i in range(min_index, max_index + 1)]
    return data


class DataCache(object):
    # primitive implementation for now, storing in memory - later can consider caching to disk

    def __init__(self):
        self._data = []

    def __iter__(self):
        return iter(self._data)

    def store(self, obj):
        if obj not in self._data:
            logger.debug("Adding %s to cache" % obj)
            self._data.append(obj)

    def clear(self):
        self._data = []


class Recorder(object):
    """Encapsulates data and functions related to recording model variables."""

    def __init__(self, population, file=None):
        """
        Create a recorder.

        `population` -- the Population instance which is being recorded by the
                        recorder
        `file` -- one of:
            - a file-name,
            - `None` (write to a temporary file)
            - `False` (write to memory).
        """
        self.file = file
        self.population = population  # needed for writing header information
        self.recorded = defaultdict(set)
        self.cache = DataCache()
        self._simulator.state.recorders.add(self)
        self.clear_flag = False
        self._recording_start_time = self._simulator.state.t * pq.ms
        self.sampling_interval = self._simulator.state.dt

    def record(self, variables, ids, sampling_interval=None, locations=None):
        """
        Add the cells in `ids` to the sets of recorded cells for the given variables.
        """
        logger.debug('Recorder.record(<%d cells>)' % len(ids))
        self._check_sampling_interval(sampling_interval)

        ids = set([id for id in ids if id.local])
        for variable in localize_variables(variables, locations):
            if not self.population.can_record(variable.name, variable.location):
                raise errors.RecordingError(variable, self.population.celltype)
            new_ids = ids.difference(self.recorded[variable])
            assert isinstance(variable, Variable)
            self.recorded[variable] = self.recorded[variable].union(ids)
            self._record(variable, new_ids, sampling_interval)

    def _check_sampling_interval(self, sampling_interval):
        """
        Check whether record() has been called previously with a different sampling interval
        (we exclude recording of spikes, as the sampling interval does not apply in that case)
        """
        if sampling_interval is not None and sampling_interval != self.sampling_interval:
            recorded_variables = list(self.recorded.keys())
            if "spikes" in recorded_variables:
                recorded_variables.remove("spikes")
            if len(recorded_variables) > 0:
                raise ValueError(
                    "All neurons in a population must be recorded with the same sampling interval.")

    def reset(self):
        """Reset the list of things to be recorded."""
        self._reset()
        self.recorded = defaultdict(set)

    def filter_recorded(self, variable, filter_ids):
        if filter_ids is not None:
            return set(filter_ids).intersection(self.recorded[variable])
        else:
            return self.recorded[variable]

    def _get_current_segment(self, filter_ids=None, variables='all', clear=False):
        segment = neo.Segment(name="segment%03d" % self._simulator.state.segment_counter,
                              description=self.population.describe(),
                              rec_datetime=datetime.now())  # would be nice to get the time at the start of the recording, not the end
        variables_to_include = set(self.recorded.keys())
        if variables != 'all':
            variables_to_include = variables_to_include.intersection(set(variables))
        for variable in variables_to_include:
            if variable.name == 'spikes':
                t_stop = self._simulator.state.t * pq.ms  # must run on all MPI nodes
                sids = sorted(self.filter_recorded(Variable(name='spikes',
                                                            location=None),
                                                   filter_ids))
                data = self._get_spiketimes(sids)

                segment.spiketrains = []
                for id in sids:
                    times = pq.Quantity(data.get(int(id), []), pq.ms)
                    if times.size > 0 and times.max() > t_stop:
                        warn("Recorded at least one spike after t_stop")
                        times = times[times <= t_stop]
                    segment.spiketrains.append(
                        neo.SpikeTrain(times,
                                       t_start=self._recording_start_time,
                                       t_stop=t_stop,
                                       units='ms',
                                       source_population=self.population.label,
                                       source_id=int(id), source_index=self.population.id_to_index(int(id)))
                    )
            else:
                ids = sorted(self.filter_recorded(variable, filter_ids))
                signal_array = self._get_all_signals(variable, ids, clear=clear)
                t_start = self._recording_start_time
                sampling_period = self.sampling_interval * pq.ms
                current_time = self._simulator.state.t * pq.ms
                mpi_node = self._simulator.state.mpi_rank  # for debugging
                if signal_array.size > 0:  # may be empty if none of the recorded cells are on this MPI node
                    units = self.population.find_units(variable)
<<<<<<< HEAD
                    source_ids = numpy.fromiter(ids, dtype=int)
                    if variable.location_label:
                        signal_name = "{}.{}".format(variable.location_label, variable.name)
                    elif variable.location:
                        signal_name = "{}.{}".format(variable.location, variable.name)
                    else:
                        signal_name = variable.name
                    signal = neo.AnalogSignal(
                                    signal_array,
                                    units=units,
                                    t_start=t_start,
                                    sampling_period=sampling_period,
                                    name=signal_name,
                                    source_population=self.population.label,
                                    source_ids=source_ids)
=======
                    source_ids = np.fromiter(ids, dtype=int)
                    signal = neo.AnalogSignal(
                        signal_array,
                        units=units,
                        t_start=t_start,
                        sampling_period=sampling_period,
                        name=variable,
                        source_population=self.population.label,
                        source_ids=source_ids)
>>>>>>> bbc5c45a
                    signal.channel_index = neo.ChannelIndex(
                        index=np.arange(source_ids.size),
                        channel_ids=np.array([self.population.id_to_index(id) for id in ids]))
                    segment.analogsignals.append(signal)
                    logger.debug("%d **** ids=%s, channels=%s", mpi_node,
                                 source_ids, signal.channel_index)
                    assert segment.analogsignals[0].t_stop - \
                        current_time - 2 * sampling_period < 1e-10
                    # need to add `Unit` and `RecordingChannelGroup` objects
        return segment

    def get(self, variables, gather=False, filter_ids=None, clear=False,
            annotations=None, locations=None):
        """Return the recorded data as a Neo `Block`."""
        data = neo.Block()
        if variables == "all":
            localized_variables = "all"
        else:
            localized_variables = localize_variables(variables, locations)
        data.segments = [filter_by_variables(segment, localized_variables)
                         for segment in self.cache]
        if self._simulator.state.running:  # reset() has not been called, so current segment is not in cache
<<<<<<< HEAD
            data.segments.append(self._get_current_segment(filter_ids=filter_ids, variables=localized_variables, clear=clear))
=======
            data.segments.append(self._get_current_segment(
                filter_ids=filter_ids, variables=variables, clear=clear))
>>>>>>> bbc5c45a
        # collect channel indexes
        for segment in data.segments:
            for signal in segment.analogsignals:
                data.channel_indexes.append(signal.channel_index)
        data.name = self.population.label
        data.description = self.population.describe()
        data.rec_datetime = data.segments[0].rec_datetime
        data.annotate(**self.metadata)
        if annotations:
            data.annotate(**annotations)
        if gather and self._simulator.state.num_processes > 1:
            data = gather_blocks(data)
            if hasattr(self.population.celltype, "always_local") and self.population.celltype.always_local:
                data = remove_duplicate_spiketrains(data)
        if clear:
            self.clear()
        return data

    def clear(self):
        """
        Clear all recorded data, both from the cache and the simulator.
        """
        self.cache.clear()
        self.clear_flag = True
        self._recording_start_time = self._simulator.state.t * pq.ms
        self._clear_simulator()

    def write(self, variables, file=None, gather=False, filter_ids=None,
              clear=False, annotations=None, locations=None):
        """Write recorded data to a Neo IO"""
        if isinstance(file, str):
            file = get_io(file)
        io = file or self.file
        if gather is False and self._simulator.state.num_processes > 1:
            io.filename += '.%d' % self._simulator.state.mpi_rank
        logger.debug("Recorder is writing '%s' to file '%s' with gather=%s" % (
<<<<<<< HEAD
                                               variables, io.filename, gather))
        data = self.get(variables, gather, filter_ids, clear, annotations=annotations,
                        locations=locations)
=======
            variables, io.filename, gather))
        data = self.get(variables, gather, filter_ids, clear, annotations=annotations)
>>>>>>> bbc5c45a
        if self._simulator.state.mpi_rank == 0 or gather is False:
            # Open the output file, if necessary and write the data
            logger.debug("Writing data to file %s" % io)
            io.write_block(data)

    @property
    def metadata(self):
        metadata = {
            'size': self.population.size,
            'first_index': 0,
            'last_index': len(self.population),
            'first_id': int(self.population.first_id),
            'last_id': int(self.population.last_id),
            'label': self.population.label,
            'simulator': self._simulator.name,
        }
        metadata.update(self.population.annotations)
        # note that this has to run on all nodes (at least for NEST)
        metadata['dt'] = self._simulator.state.dt
        metadata['mpi_processes'] = self._simulator.state.num_processes
        return metadata

    def count(self, variable, gather=True, filter_ids=None):
        """
        Return the number of data points for each cell, as a dict. This is mainly
        useful for spike counts or for variable-time-step integration methods.
        """
        if variable == 'spikes':
            N = self._local_count(Variable(variable, location=None), filter_ids)
        else:
            raise Exception("Only implemented for spikes.")
        if gather and self._simulator.state.num_processes > 1:
            N = gather_dict(N)
        return N

    def store_to_cache(self, annotations=None):
        # make sure we haven't called get with clear=True since last reset
        # and that we did not do two resets in a row
        if (self._simulator.state.t != 0) and (not self.clear_flag):
            if annotations is None:
                annotations = {}
            segment = self._get_current_segment()
            segment.annotate(**annotations)
            self.cache.store(segment)
        self.clear_flag = False
        self._recording_start_time = 0.0 * pq.ms<|MERGE_RESOLUTION|>--- conflicted
+++ resolved
@@ -14,13 +14,9 @@
 import numpy as np
 import os
 from copy import copy
-<<<<<<< HEAD
 from collections import defaultdict, namedtuple
+from warnings import warn
 from datetime import datetime
-=======
-from collections import defaultdict
-from warnings import warn
->>>>>>> bbc5c45a
 from pyNN import errors
 import neo
 import quantities as pq
@@ -113,13 +109,12 @@
         return x
 
 
-<<<<<<< HEAD
 def localize_variables(variables, locations):
     """
     
     """
     # If variables is a single string, encapsulate it in a list.
-    if isinstance(variables, basestring) and variables != 'all':
+    if isinstance(variables, str) and variables != 'all':
         variables = [variables]
     resolved_variables = []
     if locations is None:
@@ -135,12 +130,6 @@
         for label, location in locations.items():
             for var_name in variables:
                 resolved_variables.append(Variable(location=location, name=var_name, location_label=label))
-=======
-def normalize_variables_arg(variables):
-    """If variables is a single string, encapsulate it in a list."""
-    if isinstance(variables, str) and variables != 'all':
-        return [variables]
->>>>>>> bbc5c45a
     else:
         raise ValueError("'locations' should be a dictionary or None")
     return resolved_variables
@@ -326,8 +315,7 @@
                 mpi_node = self._simulator.state.mpi_rank  # for debugging
                 if signal_array.size > 0:  # may be empty if none of the recorded cells are on this MPI node
                     units = self.population.find_units(variable)
-<<<<<<< HEAD
-                    source_ids = numpy.fromiter(ids, dtype=int)
+                    source_ids = np.fromiter(ids, dtype=int)
                     if variable.location_label:
                         signal_name = "{}.{}".format(variable.location_label, variable.name)
                     elif variable.location:
@@ -335,24 +323,13 @@
                     else:
                         signal_name = variable.name
                     signal = neo.AnalogSignal(
-                                    signal_array,
-                                    units=units,
-                                    t_start=t_start,
-                                    sampling_period=sampling_period,
-                                    name=signal_name,
-                                    source_population=self.population.label,
-                                    source_ids=source_ids)
-=======
-                    source_ids = np.fromiter(ids, dtype=int)
-                    signal = neo.AnalogSignal(
                         signal_array,
                         units=units,
                         t_start=t_start,
                         sampling_period=sampling_period,
-                        name=variable,
+                                    name=signal_name,
                         source_population=self.population.label,
                         source_ids=source_ids)
->>>>>>> bbc5c45a
                     signal.channel_index = neo.ChannelIndex(
                         index=np.arange(source_ids.size),
                         channel_ids=np.array([self.population.id_to_index(id) for id in ids]))
@@ -375,12 +352,7 @@
         data.segments = [filter_by_variables(segment, localized_variables)
                          for segment in self.cache]
         if self._simulator.state.running:  # reset() has not been called, so current segment is not in cache
-<<<<<<< HEAD
             data.segments.append(self._get_current_segment(filter_ids=filter_ids, variables=localized_variables, clear=clear))
-=======
-            data.segments.append(self._get_current_segment(
-                filter_ids=filter_ids, variables=variables, clear=clear))
->>>>>>> bbc5c45a
         # collect channel indexes
         for segment in data.segments:
             for signal in segment.analogsignals:
@@ -417,14 +389,9 @@
         if gather is False and self._simulator.state.num_processes > 1:
             io.filename += '.%d' % self._simulator.state.mpi_rank
         logger.debug("Recorder is writing '%s' to file '%s' with gather=%s" % (
-<<<<<<< HEAD
-                                               variables, io.filename, gather))
+            variables, io.filename, gather))
         data = self.get(variables, gather, filter_ids, clear, annotations=annotations,
                         locations=locations)
-=======
-            variables, io.filename, gather))
-        data = self.get(variables, gather, filter_ids, clear, annotations=annotations)
->>>>>>> bbc5c45a
         if self._simulator.state.mpi_rank == 0 or gather is False:
             # Open the output file, if necessary and write the data
             logger.debug("Writing data to file %s" % io)
