--- conflicted
+++ resolved
@@ -16,13 +16,8 @@
 from copy import copy
 from collections import defaultdict, namedtuple
 from warnings import warn
-<<<<<<< HEAD
-from datetime import datetime
-from pyNN import errors
-=======
 
 import numpy as np
->>>>>>> 8cf55f1f
 import neo
 import quantities as pq
 
@@ -313,17 +308,9 @@
         for variable in variables_to_include:
             if variable.name == 'spikes':
                 t_stop = self._simulator.state.t * pq.ms  # must run on all MPI nodes
-<<<<<<< HEAD
                 sids = sorted(self.filter_recorded(Variable(name='spikes',
                                                             location=None),
                                                    filter_ids))
-                data = self._get_spiketimes(sids)
-
-                segment.spiketrains = []
-                for id in sids:
-                    times = pq.Quantity(data.get(int(id), []), pq.ms)
-=======
-                sids = sorted(self.filter_recorded('spikes', filter_ids))
                 data = self._get_spiketimes(sids, clear=clear)
 
                 if isinstance(data, dict):
@@ -348,7 +335,6 @@
                     assert isinstance(data, tuple)
                     id_array, times = data
                     times *= pq.ms
->>>>>>> 8cf55f1f
                     if times.size > 0 and times.max() > t_stop:
                         warn("Recorded at least one spike after t_stop")
                         mask = times <= t_stop
@@ -371,32 +357,13 @@
                     # may be empty if none of the recorded cells are on this MPI node
                     units = self.population.find_units(variable)
                     source_ids = np.fromiter(ids, dtype=int)
-<<<<<<< HEAD
+                    channel_index = np.array([self.population.id_to_index(id) for id in ids])
                     if variable.location_label:
                         signal_name = "{}.{}".format(variable.location_label, variable.name)
                     elif variable.location:
                         signal_name = "{}.{}".format(variable.location, variable.name)
                     else:
                         signal_name = variable.name
-                    signal = neo.AnalogSignal(
-                        signal_array,
-                        units=units,
-                        t_start=t_start,
-                        sampling_period=sampling_period,
-                                    name=signal_name,
-                        source_population=self.population.label,
-                        source_ids=source_ids)
-                    signal.channel_index = neo.ChannelIndex(
-                        index=np.arange(source_ids.size),
-                        channel_ids=np.array([self.population.id_to_index(id) for id in ids]))
-                    segment.analogsignals.append(signal)
-                    logger.debug("%d **** ids=%s, channels=%s", mpi_node,
-                                 source_ids, signal.channel_index)
-                    assert segment.analogsignals[0].t_stop - \
-                        current_time - 2 * sampling_period < 1e-10
-                    # need to add `Unit` and `RecordingChannelGroup` objects
-=======
-                    channel_index = np.array([self.population.id_to_index(id) for id in ids])
                     if self.record_times:
                         if signal_array.shape == times_array.shape:
                             # in the current version of Neo, all channels in
@@ -408,7 +375,7 @@
                                     signal_array[:, i],
                                     units=units,
                                     time_units=pq.ms,
-                                    name=variable,
+                                    name=signal_name,
                                     source_ids=[source_id],
                                     source_population=self.population.label,
                                     array_annotations={"channel_index": [i]}
@@ -421,7 +388,7 @@
                             signals = [
                                 neo.IrregularlySampledSignal(
                                     times_array, signal_array, units=units, time_units=pq.ms,
-                                    name=variable, source_ids=source_ids,
+                                    name=signal_name, source_ids=source_ids,
                                     source_population=self.population.label,
                                     array_annotations={"channel_index": channel_index}
                                 )
@@ -439,7 +406,7 @@
                             units=units,
                             t_start=t_start,
                             sampling_period=sampling_period,
-                            name=variable, source_ids=source_ids,
+                            name=signal_name, source_ids=source_ids,
                             source_population=self.population.label,
                             array_annotations={"channel_index": channel_index}
                         )
@@ -448,7 +415,6 @@
                                      source_ids, signal.array_annotations["channel_index"])
                         segment.analogsignals.append(signal)
                         signal.segment = segment
->>>>>>> 8cf55f1f
         return segment
 
     def get(self, variables, gather=False, filter_ids=None, clear=False,
@@ -461,16 +427,11 @@
             localized_variables = localize_variables(variables, locations)
         data.segments = [filter_by_variables(segment, localized_variables)
                          for segment in self.cache]
-<<<<<<< HEAD
-        if self._simulator.state.running:  # reset() has not been called, so current segment is not in cache
-            data.segments.append(self._get_current_segment(filter_ids=filter_ids, variables=localized_variables, clear=clear))
-        # collect channel indexes
-=======
         if self._simulator.state.running:
             # reset() has not been called, so current segment is not in cache
             data.segments.append(self._get_current_segment(
-                filter_ids=filter_ids, variables=variables, clear=clear))
->>>>>>> 8cf55f1f
+                filter_ids=filter_ids, variables=localized_variables, clear=clear))
+        # collect channel indexes
         for segment in data.segments:
             segment.block = data
         data.name = self.population.label
