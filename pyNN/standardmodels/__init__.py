--- conflicted
+++ resolved
@@ -20,14 +20,9 @@
 
 from pyNN import errors, models
 from pyNN.parameters import ParameterSpace
-<<<<<<< HEAD
 from pyNN.morphology import IonChannelDistribution, SynapseDistribution
-import numpy
+import numpy as np
 from pyNN.core import is_listlike, itervalues
-=======
-import numpy as np
-from pyNN.core import is_listlike
->>>>>>> bbc5c45a
 from copy import deepcopy
 import neo
 import quantities as pq
