"""
Machinery for implementation of "standard models", i.e. neuron and synapse models
that are available in multiple simulators:

Functions:
    build_translations()

Classes:
    StandardModelType
    StandardCellType
    ModelNotAvailable
    STDPWeightDependence
    STDPTimingDependence

:copyright: Copyright 2006-2023 by the PyNN team, see AUTHORS.
:license: CeCILL, see LICENSE for details.

"""

<<<<<<< HEAD
from pyNN import errors, models
from pyNN.parameters import ParameterSpace
from pyNN.morphology import IonChannelDistribution, SynapseDistribution
import numpy as np
from pyNN.core import is_listlike
from copy import deepcopy
import neo
import quantities as pq


# ==============================================================================
#   Standard cells
# ==============================================================================


def build_translations(*translation_list):
    """
    Build a translation dictionary from a list of translations/transformations.
    """
    translations = {}
    for item in translation_list:
        assert 2 <= len(item) <= 4, "Translation tuples must have between 2 and 4 items. Actual content: %s" % str(item)
        pynn_name = item[0]
        sim_name = item[1]
        if len(item) == 2:  # no transformation
            f = pynn_name
            g = sim_name
        elif len(item) == 3:  # simple multiplicative factor
            scale_factor = item[2]
            f = "float(%g)*%s" % (scale_factor, pynn_name)
            g = "%s/float(%g)" % (sim_name, scale_factor)
        elif len(item) == 4:  # more complex transformation
            f = item[2]
            g = item[3]
        translations[pynn_name] = {'translated_name': sim_name,
                                   'forward_transform': f,
                                   'reverse_transform': g}
    return translations


class StandardModelType(models.BaseModelType):
    """Base class for standardized cell model and synapse model classes."""

    translations = {}
    extra_parameters = {}

    @property
    def native_parameters(self):
        """
        A :class:`ParameterSpace` containing parameter names and values
        translated from the standard PyNN names and units to simulator-specific
        ("native") names and units.
        """
        return self.translate(self.parameter_space)

    def translate(self, parameters, copy=True):
        """Translate standardized model parameters to simulator-specific parameters."""
        if copy:
            _parameters = deepcopy(parameters)
        else:
            _parameters = parameters
        cls = self.__class__
        if parameters.schema != self.get_schema():
            raise Exception("Schemas do not match: %s != %s" % (parameters.schema, self.get_schema()))  # should replace this with a PyNN-specific exception type
        native_parameters = {}
        for name in parameters.keys():
            D = self.translations[name]
            pname = D['translated_name']
            if callable(D['forward_transform']):
                pval = D['forward_transform'](**_parameters)
            else:
                try:
                    pval = eval(D['forward_transform'], globals(), _parameters)
                except NameError as errmsg:
                    raise NameError("Problem translating '%s' in %s. Transform: '%s'. Parameters: %s. %s"
                                    % (pname, cls.__name__, D['forward_transform'], parameters, errmsg))
                except ZeroDivisionError:
                    raise
                    #pval = 1e30 # this is about the highest value hoc can deal with
            native_parameters[pname] = pval
        return ParameterSpace(native_parameters, schema=None, shape=parameters.shape)

    def reverse_translate(self, native_parameters):
        """Translate simulator-specific model parameters to standardized parameters."""
        cls = self.__class__
        standard_parameters = {}
        for name, D in self.translations.items():
            tname = D['translated_name']
            if tname in native_parameters.keys():
                if callable(D['reverse_transform']):
                    standard_parameters[name] = D['reverse_transform'](**native_parameters)
                else:
                    try:
                        standard_parameters[name] = eval(D['reverse_transform'], {}, native_parameters)
                    except NameError as errmsg:
                        raise NameError("Problem translating '%s' in %s. Transform: '%s'. Parameters: %s. %s"
                                        % (name, cls.__name__, D['reverse_transform'], native_parameters, errmsg))
        return ParameterSpace(standard_parameters, schema=self.get_schema(), shape=native_parameters.shape)

    def simple_parameters(self):
        """Return a list of parameters for which there is a one-to-one
        correspondance between standard and native parameter values."""
        return [name for name in self.translations if self.translations[name]['forward_transform'] == name]

    def scaled_parameters(self):
        """Return a list of parameters for which there is a unit change between
        standard and native parameter values."""
        def scaling(trans):
            return (not callable(trans)) and ("float" in trans)
        return [name for name in self.translations if scaling(self.translations[name]['forward_transform'])]

    def computed_parameters(self):
        """Return a list of parameters whose values must be computed from
        more than one other parameter."""
        return [name for name in self.translations if name not in self.simple_parameters() + self.scaled_parameters()]

    def get_native_names(self, *names):
        """
        Return a list of native parameter names for a given model.
        """
        if names:
            translations = (self.translations[name] for name in names)
        else:  # return all names
            translations = self.translations.values()
        return [D['translated_name'] for D in translations]


class StandardCellType(StandardModelType, models.BaseCellType):
    """Base class for standardized cell model classes."""
    recordable = ['spikes', 'v', 'gsyn']
    receptor_types = ('excitatory', 'inhibitory')
    always_local = False  # override for NEST spike sources


class StandardIonChannelModel(StandardModelType, models.BaseIonChannelModel):
    """Base class for standardized ion channel models."""

    def get_schema(self):
        return {
            "conductance_density": IonChannelDistribution,
            "e_rev": float
        }


class StandardPostSynapticResponseModel(StandardModelType, models.BasePostSynapticResponseModel):
    """Base class for standardized post-synaptic receptor models."""

    def get_schema(self):
        return {
            "density": SynapseDistribution,
            "e_rev": float,
            "tau_syn": float  # should be a tuple, if multiple time constants
        }


class StandardCurrentSource(StandardModelType, models.BaseCurrentSource):
    """Base class for standardized current source model classes."""

    def inject_into(self, cells):
        """
        Inject the current from this source into the supplied group of cells.

        `cells` may be a :class:`Population`, :class:`PopulationView`,
        :class:`Assembly` or a list of :class:`ID` objects.
        """
        raise NotImplementedError("Should be redefined in the local simulator electrodes")

    def __getattr__(self, name):
        if name == "set":
            errmsg = "For current sources, set values using the parameter name directly, " \
                     "e.g. source.amplitude = 0.5, or use 'set_parameters()' " \
                     "e.g. source.set_parameters(amplitude=0.5)"
            raise AttributeError(errmsg)
        try:
            val = self.__getattribute__(name)
        except AttributeError:
            try:
                val = self.get_parameters()[name]
            except KeyError:
                raise errors.NonExistentParameterError(name,
                                                       self.__class__.__name__,
                                                       self.get_parameter_names())
        return val

    def __setattr__(self, name, value):
        if self.has_parameter(name):
            self.set_parameters(**{name: value})
        else:
            object.__setattr__(self, name, value)

    def set_parameters(self, copy=True, **parameters):
        """
        Set current source parameters, given as a sequence of parameter=value arguments.
        """
        # if some of the parameters are computed from the values of other
        # parameters, need to get and translate all parameters
        computed_parameters = self.computed_parameters()
        have_computed_parameters = np.any([p_name in computed_parameters
                                              for p_name in parameters])
        if have_computed_parameters:
            all_parameters = self.get_parameters()
            all_parameters.update(parameters)
            parameters = all_parameters
        else:
            parameters = ParameterSpace(parameters, self.get_schema(), (1,))
        parameters = self.translate(parameters, copy=copy)
        self.set_native_parameters(parameters)

    def get_parameters(self):
        """Return a dict of all current source parameters."""
        parameters = self.get_native_parameters()
        parameters = self.reverse_translate(parameters)
        return parameters

    def set_native_parameters(self, parameters):
        raise NotImplementedError

    def get_native_parameters(self):
        raise NotImplementedError

    def _round_timestamp(self, value, resolution):
        # todo: consider using decimals module, since rounding of floating point numbers is so horrible
        return np.rint(value/resolution) * resolution

    def get_data(self):
        """Return the recorded current as a Neo signal object"""
        t_arr, i_arr = self._get_data()
        intervals = np.diff(t_arr)
        if intervals.size > 0 and intervals.max() - intervals.min() < 1e-9:
            signal = neo.AnalogSignal(i_arr, units="nA", t_start=t_arr[0] * pq.ms,
                                      sampling_period=intervals[0] * pq.ms)
        else:
            signal = neo.IrregularlySampledSignal(t_arr, i_arr, units="nA", time_units="ms")
        return signal


class ModelNotAvailable(object):
    """Not available for this simulator."""

    def __init__(self, *args, **kwargs):
        raise NotImplementedError("The %s model is not available for this simulator." % self.__class__.__name__)


# ==============================================================================
#   Synapse Dynamics classes
# ==============================================================================


def check_weights(weights, projection):
    # if projection.post is an Assembly, some components might have cond-synapses, others curr,
    # so need a more sophisticated check here. For now, skipping check and emitting a warning
    if hasattr(projection.post, "_homogeneous_synapses") and not projection.post._homogeneous_synapses:
        warnings.warn("Not checking weights due to due mixture of synapse types")
    if isinstance(weights, np.ndarray):
        all_negative = (weights <= 0).all()
        all_positive = (weights >= 0).all()
        if not (all_negative or all_positive):
            raise errors.ConnectionError("Weights must be either all positive or all negative")
    elif np.isreal(weights):
        all_positive = weights >= 0
        all_negative = weights <= 0
    else:
        raise errors.ConnectionError("Weights must be a number or an array of numbers.")
    if projection.post.conductance_based or projection.receptor_type == 'excitatory':
        if not all_positive:
            raise errors.ConnectionError(
                "Weights must be positive for conductance-based and/or excitatory synapses"
            )
    elif projection.post.conductance_based is False and projection.receptor_type == 'inhibitory':
        if not all_negative:
            raise errors.ConnectionError(
                "Weights must be negative for current-based, inhibitory synapses"
            )
    else:  # This should never happen.
        raise Exception("Can't check weight, conductance status unknown.")


def check_delays(delays, projection):
    min_delay = projection._simulator.state.min_delay
    max_delay = projection._simulator.state.max_delay
    if isinstance(delays, np.ndarray):
        below_max = (delays <= max_delay).all()
        above_min = (delays >= min_delay).all()
        in_range = below_max and above_min
    elif np.isreal(delays):
        in_range = min_delay <= delays <= max_delay
    else:
        raise errors.ConnectionError("Delays must be a number or an array of numbers.")
    if not in_range:
        raise errors.ConnectionError("Delay (%s) is out of range [%s, %s]" % (delays, min_delay, max_delay))


class StandardSynapseType(StandardModelType, models.BaseSynapseType):
    parameter_checks = {
        'weight': check_weights,
        #'delay': check_delays   # this needs to be revisited in the context of min_delay = "auto"
    }

    def get_schema(self):
        """
        Returns the model schema: i.e. a mapping of parameter names to allowed
        parameter types.
        """
        base_schema = dict((name, type(value))
                           for name, value in self.default_parameters.items())
        base_schema['delay'] = float  # delay has default value None, meaning "use the minimum delay", so we have to correct the auto-generated schema
        return base_schema


class STDPWeightDependence(StandardModelType):
    """Base class for models of STDP weight dependence."""

    def __init__(self, **parameters):
        StandardModelType.__init__(self, **parameters)


class STDPTimingDependence(StandardModelType):
    """Base class for models of STDP timing dependence (triplets, etc)"""

    def __init__(self, **parameters):
        StandardModelType.__init__(self, **parameters)
=======

from .base import (                # noqa: F401
    build_translations,
    check_weights,
    check_delays,
    ModelNotAvailable,
    StandardCellType,
    StandardCellTypeComponent,
    StandardCurrentSource,
    StandardModelType,
    StandardPostSynapticResponse,
    StandardSynapseType,
    STDPTimingDependence,
    STDPWeightDependence,
)
>>>>>>> 8cf55f1f
<|MERGE_RESOLUTION|>--- conflicted
+++ resolved
@@ -17,329 +17,6 @@
 
 """
 
-<<<<<<< HEAD
-from pyNN import errors, models
-from pyNN.parameters import ParameterSpace
-from pyNN.morphology import IonChannelDistribution, SynapseDistribution
-import numpy as np
-from pyNN.core import is_listlike
-from copy import deepcopy
-import neo
-import quantities as pq
-
-
-# ==============================================================================
-#   Standard cells
-# ==============================================================================
-
-
-def build_translations(*translation_list):
-    """
-    Build a translation dictionary from a list of translations/transformations.
-    """
-    translations = {}
-    for item in translation_list:
-        assert 2 <= len(item) <= 4, "Translation tuples must have between 2 and 4 items. Actual content: %s" % str(item)
-        pynn_name = item[0]
-        sim_name = item[1]
-        if len(item) == 2:  # no transformation
-            f = pynn_name
-            g = sim_name
-        elif len(item) == 3:  # simple multiplicative factor
-            scale_factor = item[2]
-            f = "float(%g)*%s" % (scale_factor, pynn_name)
-            g = "%s/float(%g)" % (sim_name, scale_factor)
-        elif len(item) == 4:  # more complex transformation
-            f = item[2]
-            g = item[3]
-        translations[pynn_name] = {'translated_name': sim_name,
-                                   'forward_transform': f,
-                                   'reverse_transform': g}
-    return translations
-
-
-class StandardModelType(models.BaseModelType):
-    """Base class for standardized cell model and synapse model classes."""
-
-    translations = {}
-    extra_parameters = {}
-
-    @property
-    def native_parameters(self):
-        """
-        A :class:`ParameterSpace` containing parameter names and values
-        translated from the standard PyNN names and units to simulator-specific
-        ("native") names and units.
-        """
-        return self.translate(self.parameter_space)
-
-    def translate(self, parameters, copy=True):
-        """Translate standardized model parameters to simulator-specific parameters."""
-        if copy:
-            _parameters = deepcopy(parameters)
-        else:
-            _parameters = parameters
-        cls = self.__class__
-        if parameters.schema != self.get_schema():
-            raise Exception("Schemas do not match: %s != %s" % (parameters.schema, self.get_schema()))  # should replace this with a PyNN-specific exception type
-        native_parameters = {}
-        for name in parameters.keys():
-            D = self.translations[name]
-            pname = D['translated_name']
-            if callable(D['forward_transform']):
-                pval = D['forward_transform'](**_parameters)
-            else:
-                try:
-                    pval = eval(D['forward_transform'], globals(), _parameters)
-                except NameError as errmsg:
-                    raise NameError("Problem translating '%s' in %s. Transform: '%s'. Parameters: %s. %s"
-                                    % (pname, cls.__name__, D['forward_transform'], parameters, errmsg))
-                except ZeroDivisionError:
-                    raise
-                    #pval = 1e30 # this is about the highest value hoc can deal with
-            native_parameters[pname] = pval
-        return ParameterSpace(native_parameters, schema=None, shape=parameters.shape)
-
-    def reverse_translate(self, native_parameters):
-        """Translate simulator-specific model parameters to standardized parameters."""
-        cls = self.__class__
-        standard_parameters = {}
-        for name, D in self.translations.items():
-            tname = D['translated_name']
-            if tname in native_parameters.keys():
-                if callable(D['reverse_transform']):
-                    standard_parameters[name] = D['reverse_transform'](**native_parameters)
-                else:
-                    try:
-                        standard_parameters[name] = eval(D['reverse_transform'], {}, native_parameters)
-                    except NameError as errmsg:
-                        raise NameError("Problem translating '%s' in %s. Transform: '%s'. Parameters: %s. %s"
-                                        % (name, cls.__name__, D['reverse_transform'], native_parameters, errmsg))
-        return ParameterSpace(standard_parameters, schema=self.get_schema(), shape=native_parameters.shape)
-
-    def simple_parameters(self):
-        """Return a list of parameters for which there is a one-to-one
-        correspondance between standard and native parameter values."""
-        return [name for name in self.translations if self.translations[name]['forward_transform'] == name]
-
-    def scaled_parameters(self):
-        """Return a list of parameters for which there is a unit change between
-        standard and native parameter values."""
-        def scaling(trans):
-            return (not callable(trans)) and ("float" in trans)
-        return [name for name in self.translations if scaling(self.translations[name]['forward_transform'])]
-
-    def computed_parameters(self):
-        """Return a list of parameters whose values must be computed from
-        more than one other parameter."""
-        return [name for name in self.translations if name not in self.simple_parameters() + self.scaled_parameters()]
-
-    def get_native_names(self, *names):
-        """
-        Return a list of native parameter names for a given model.
-        """
-        if names:
-            translations = (self.translations[name] for name in names)
-        else:  # return all names
-            translations = self.translations.values()
-        return [D['translated_name'] for D in translations]
-
-
-class StandardCellType(StandardModelType, models.BaseCellType):
-    """Base class for standardized cell model classes."""
-    recordable = ['spikes', 'v', 'gsyn']
-    receptor_types = ('excitatory', 'inhibitory')
-    always_local = False  # override for NEST spike sources
-
-
-class StandardIonChannelModel(StandardModelType, models.BaseIonChannelModel):
-    """Base class for standardized ion channel models."""
-
-    def get_schema(self):
-        return {
-            "conductance_density": IonChannelDistribution,
-            "e_rev": float
-        }
-
-
-class StandardPostSynapticResponseModel(StandardModelType, models.BasePostSynapticResponseModel):
-    """Base class for standardized post-synaptic receptor models."""
-
-    def get_schema(self):
-        return {
-            "density": SynapseDistribution,
-            "e_rev": float,
-            "tau_syn": float  # should be a tuple, if multiple time constants
-        }
-
-
-class StandardCurrentSource(StandardModelType, models.BaseCurrentSource):
-    """Base class for standardized current source model classes."""
-
-    def inject_into(self, cells):
-        """
-        Inject the current from this source into the supplied group of cells.
-
-        `cells` may be a :class:`Population`, :class:`PopulationView`,
-        :class:`Assembly` or a list of :class:`ID` objects.
-        """
-        raise NotImplementedError("Should be redefined in the local simulator electrodes")
-
-    def __getattr__(self, name):
-        if name == "set":
-            errmsg = "For current sources, set values using the parameter name directly, " \
-                     "e.g. source.amplitude = 0.5, or use 'set_parameters()' " \
-                     "e.g. source.set_parameters(amplitude=0.5)"
-            raise AttributeError(errmsg)
-        try:
-            val = self.__getattribute__(name)
-        except AttributeError:
-            try:
-                val = self.get_parameters()[name]
-            except KeyError:
-                raise errors.NonExistentParameterError(name,
-                                                       self.__class__.__name__,
-                                                       self.get_parameter_names())
-        return val
-
-    def __setattr__(self, name, value):
-        if self.has_parameter(name):
-            self.set_parameters(**{name: value})
-        else:
-            object.__setattr__(self, name, value)
-
-    def set_parameters(self, copy=True, **parameters):
-        """
-        Set current source parameters, given as a sequence of parameter=value arguments.
-        """
-        # if some of the parameters are computed from the values of other
-        # parameters, need to get and translate all parameters
-        computed_parameters = self.computed_parameters()
-        have_computed_parameters = np.any([p_name in computed_parameters
-                                              for p_name in parameters])
-        if have_computed_parameters:
-            all_parameters = self.get_parameters()
-            all_parameters.update(parameters)
-            parameters = all_parameters
-        else:
-            parameters = ParameterSpace(parameters, self.get_schema(), (1,))
-        parameters = self.translate(parameters, copy=copy)
-        self.set_native_parameters(parameters)
-
-    def get_parameters(self):
-        """Return a dict of all current source parameters."""
-        parameters = self.get_native_parameters()
-        parameters = self.reverse_translate(parameters)
-        return parameters
-
-    def set_native_parameters(self, parameters):
-        raise NotImplementedError
-
-    def get_native_parameters(self):
-        raise NotImplementedError
-
-    def _round_timestamp(self, value, resolution):
-        # todo: consider using decimals module, since rounding of floating point numbers is so horrible
-        return np.rint(value/resolution) * resolution
-
-    def get_data(self):
-        """Return the recorded current as a Neo signal object"""
-        t_arr, i_arr = self._get_data()
-        intervals = np.diff(t_arr)
-        if intervals.size > 0 and intervals.max() - intervals.min() < 1e-9:
-            signal = neo.AnalogSignal(i_arr, units="nA", t_start=t_arr[0] * pq.ms,
-                                      sampling_period=intervals[0] * pq.ms)
-        else:
-            signal = neo.IrregularlySampledSignal(t_arr, i_arr, units="nA", time_units="ms")
-        return signal
-
-
-class ModelNotAvailable(object):
-    """Not available for this simulator."""
-
-    def __init__(self, *args, **kwargs):
-        raise NotImplementedError("The %s model is not available for this simulator." % self.__class__.__name__)
-
-
-# ==============================================================================
-#   Synapse Dynamics classes
-# ==============================================================================
-
-
-def check_weights(weights, projection):
-    # if projection.post is an Assembly, some components might have cond-synapses, others curr,
-    # so need a more sophisticated check here. For now, skipping check and emitting a warning
-    if hasattr(projection.post, "_homogeneous_synapses") and not projection.post._homogeneous_synapses:
-        warnings.warn("Not checking weights due to due mixture of synapse types")
-    if isinstance(weights, np.ndarray):
-        all_negative = (weights <= 0).all()
-        all_positive = (weights >= 0).all()
-        if not (all_negative or all_positive):
-            raise errors.ConnectionError("Weights must be either all positive or all negative")
-    elif np.isreal(weights):
-        all_positive = weights >= 0
-        all_negative = weights <= 0
-    else:
-        raise errors.ConnectionError("Weights must be a number or an array of numbers.")
-    if projection.post.conductance_based or projection.receptor_type == 'excitatory':
-        if not all_positive:
-            raise errors.ConnectionError(
-                "Weights must be positive for conductance-based and/or excitatory synapses"
-            )
-    elif projection.post.conductance_based is False and projection.receptor_type == 'inhibitory':
-        if not all_negative:
-            raise errors.ConnectionError(
-                "Weights must be negative for current-based, inhibitory synapses"
-            )
-    else:  # This should never happen.
-        raise Exception("Can't check weight, conductance status unknown.")
-
-
-def check_delays(delays, projection):
-    min_delay = projection._simulator.state.min_delay
-    max_delay = projection._simulator.state.max_delay
-    if isinstance(delays, np.ndarray):
-        below_max = (delays <= max_delay).all()
-        above_min = (delays >= min_delay).all()
-        in_range = below_max and above_min
-    elif np.isreal(delays):
-        in_range = min_delay <= delays <= max_delay
-    else:
-        raise errors.ConnectionError("Delays must be a number or an array of numbers.")
-    if not in_range:
-        raise errors.ConnectionError("Delay (%s) is out of range [%s, %s]" % (delays, min_delay, max_delay))
-
-
-class StandardSynapseType(StandardModelType, models.BaseSynapseType):
-    parameter_checks = {
-        'weight': check_weights,
-        #'delay': check_delays   # this needs to be revisited in the context of min_delay = "auto"
-    }
-
-    def get_schema(self):
-        """
-        Returns the model schema: i.e. a mapping of parameter names to allowed
-        parameter types.
-        """
-        base_schema = dict((name, type(value))
-                           for name, value in self.default_parameters.items())
-        base_schema['delay'] = float  # delay has default value None, meaning "use the minimum delay", so we have to correct the auto-generated schema
-        return base_schema
-
-
-class STDPWeightDependence(StandardModelType):
-    """Base class for models of STDP weight dependence."""
-
-    def __init__(self, **parameters):
-        StandardModelType.__init__(self, **parameters)
-
-
-class STDPTimingDependence(StandardModelType):
-    """Base class for models of STDP timing dependence (triplets, etc)"""
-
-    def __init__(self, **parameters):
-        StandardModelType.__init__(self, **parameters)
-=======
 
 from .base import (                # noqa: F401
     build_translations,
@@ -349,10 +26,10 @@
     StandardCellType,
     StandardCellTypeComponent,
     StandardCurrentSource,
+    StandardIonChannelModel,
     StandardModelType,
     StandardPostSynapticResponse,
     StandardSynapseType,
     STDPTimingDependence,
     STDPWeightDependence,
-)
->>>>>>> 8cf55f1f
+)