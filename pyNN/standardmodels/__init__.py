# encoding: utf-8
"""
Machinery for implementation of "standard models", i.e. neuron and synapse models
that are available in multiple simulators:

Functions:
    build_translations()

Classes:
    StandardModelType
    StandardCellType
    ModelNotAvailable
    STDPWeightDependence
    STDPTimingDependence

:copyright: Copyright 2006-2022 by the PyNN team, see AUTHORS.
:license: CeCILL, see LICENSE for details.

"""

import warnings
<<<<<<< HEAD
=======
from pyNN import errors, models
from pyNN.parameters import ParameterSpace
import numpy as np
from pyNN.core import is_listlike
>>>>>>> 2fc6b508
from copy import deepcopy
import numpy as np
import neo
import quantities as pq

from pyNN import errors, models
from pyNN.parameters import ParameterSpace
from pyNN.core import is_listlike


excitatory_receptor_types = ["excitatory", "AMPA", "NMDA"]
inhibitory_receptor_types = ["inhibitory", "GABA", "GABAA", "GABAB"]

# ==============================================================================
#   Standard cells
# ==============================================================================


def build_translations(*translation_list):
    """
    Build a translation dictionary from a list of translations/transformations.
    """
    translations = {}
    for item in translation_list:
        assert 2 <= len(item) <= 4, "Translation tuples must have between 2 and 4 items. Actual content: %s" % str(item)
        pynn_name = item[0]
        sim_name = item[1]
        if len(item) == 2:  # no transformation
            f = pynn_name
            g = sim_name
        elif len(item) == 3:  # simple multiplicative factor
            scale_factor = item[2]
            f = "float(%g)*%s" % (scale_factor, pynn_name)
            g = "%s/float(%g)" % (sim_name, scale_factor)
        elif len(item) == 4:  # more complex transformation
            f = item[2]
            g = item[3]
        translations[pynn_name] = {'translated_name': sim_name,
                                   'forward_transform': f,
                                   'reverse_transform': g}
    return translations


class StandardModelType(models.BaseModelType):
    """Base class for standardized cell model and synapse model classes."""

    translations = {}
    extra_parameters = {}

    @property
    def native_parameters(self):
        """
        A :class:`ParameterSpace` containing parameter names and values
        translated from the standard PyNN names and units to simulator-specific
        ("native") names and units.
        """
        return self.translate(self.parameter_space)

    def translate(self, parameters, copy=True):
        """Translate standardized model parameters to simulator-specific parameters."""
        if copy:
            _parameters = deepcopy(parameters)
        else:
            _parameters = parameters
        cls = self.__class__
        if parameters.schema != self.get_schema():
            raise Exception("Schemas do not match: %s != %s" % (parameters.schema, self.get_schema()))  # should replace this with a PyNN-specific exception type
        native_parameters = {}
        for name in parameters.keys():
            D = self.translations[name]
            pname = D['translated_name']
            if callable(D['forward_transform']):
                pval = D['forward_transform'](**_parameters)
            else:
                try:
                    pval = eval(D['forward_transform'], globals(), _parameters)
                except NameError as errmsg:
                    raise NameError("Problem translating '%s' in %s. Transform: '%s'. Parameters: %s. %s"
                                    % (pname, cls.__name__, D['forward_transform'], parameters, errmsg))
                except ZeroDivisionError:
                    raise
                    #pval = 1e30 # this is about the highest value hoc can deal with
            native_parameters[pname] = pval
        return ParameterSpace(native_parameters, schema=None, shape=parameters.shape)

    def reverse_translate(self, native_parameters):
        """Translate simulator-specific model parameters to standardized parameters."""
        cls = self.__class__
        standard_parameters = {}
        for name, D in self.translations.items():
            tname = D['translated_name']
            if tname in native_parameters.keys():
                if callable(D['reverse_transform']):
                    standard_parameters[name] = D['reverse_transform'](**native_parameters)
                else:
                    try:
                        standard_parameters[name] = eval(D['reverse_transform'], {}, native_parameters)
                    except NameError as errmsg:
                        raise NameError("Problem translating '%s' in %s. Transform: '%s'. Parameters: %s. %s"
                                        % (name, cls.__name__, D['reverse_transform'], native_parameters, errmsg))
        return ParameterSpace(standard_parameters, schema=self.get_schema(), shape=native_parameters.shape)

    def simple_parameters(self):
        """Return a list of parameters for which there is a one-to-one
        correspondance between standard and native parameter values."""
        return [name for name in self.translations if self.translations[name]['forward_transform'] == name]

    def scaled_parameters(self):
        """Return a list of parameters for which there is a unit change between
        standard and native parameter values."""
        def scaling(trans):
            return (not callable(trans)) and ("float" in trans)
        return [name for name in self.translations if scaling(self.translations[name]['forward_transform'])]

    def computed_parameters(self):
        """Return a list of parameters whose values must be computed from
        more than one other parameter."""
        return [name for name in self.translations if name not in self.simple_parameters() + self.scaled_parameters()]

    def computed_parameters_include(self, parameter_names):
        return any(name in self.computed_parameters() for name in parameter_names)

    def get_native_names(self, *names):
        """
        Return a list of native parameter names for a given model.
        """
        if names:
            translations = (self.translations[name] for name in names)
        else:  # return all names
            translations = self.translations.values()
        return [D['translated_name'] for D in translations]


class StandardCellType(StandardModelType, models.BaseCellType):
    """Base class for standardized cell model classes."""
    recordable = ['spikes', 'v', 'gsyn']
    receptor_types = ('excitatory', 'inhibitory')
    always_local = False  # override for NEST spike sources


class StandardCellTypeComponent(StandardModelType, models.BaseCellTypeComponent):
    """docstring needed"""
    pass


class StandardPostSynapticResponse(StandardModelType, models.BasePostSynapticResponse):
    """docstring needed"""

    def set_parent(self, parent):
        """

        """
        self.parent = parent


class StandardCurrentSource(StandardModelType, models.BaseCurrentSource):
    """Base class for standardized current source model classes."""

    def inject_into(self, cells):
        """
        Inject the current from this source into the supplied group of cells.

        `cells` may be a :class:`Population`, :class:`PopulationView`,
        :class:`Assembly` or a list of :class:`ID` objects.
        """
        raise NotImplementedError("Should be redefined in the local simulator electrodes")

    def __getattr__(self, name):
        if name == "set":
            errmsg = "For current sources, set values using the parameter name directly, " \
                     "e.g. source.amplitude = 0.5, or use 'set_parameters()' " \
                     "e.g. source.set_parameters(amplitude=0.5)"
            raise AttributeError(errmsg)
        try:
            val = self.__getattribute__(name)
        except AttributeError:
            try:
                val = self.get_parameters()[name]
            except KeyError:
                raise errors.NonExistentParameterError(name,
                                                       self.__class__.__name__,
                                                       self.get_parameter_names())
        return val

    def __setattr__(self, name, value):
        if self.has_parameter(name):
            self.set_parameters(**{name: value})
        else:
            object.__setattr__(self, name, value)

    def set_parameters(self, copy=True, **parameters):
        """
        Set current source parameters, given as a sequence of parameter=value arguments.
        """
        # if some of the parameters are computed from the values of other
        # parameters, need to get and translate all parameters
        if self.computed_parameters_include(parameters):
            all_parameters = self.get_parameters()
            all_parameters.update(parameters)
            parameters = all_parameters
        else:
            parameters = ParameterSpace(parameters, self.get_schema(), (1,))
        parameters = self.translate(parameters, copy=copy)
        self.set_native_parameters(parameters)

    def get_parameters(self):
        """Return a dict of all current source parameters."""
        parameters = self.get_native_parameters()
        parameters = self.reverse_translate(parameters)
        return parameters

    def set_native_parameters(self, parameters):
        raise NotImplementedError

    def get_native_parameters(self):
        raise NotImplementedError

    def _round_timestamp(self, value, resolution):
        # todo: consider using decimals module, since rounding of floating point numbers is so horrible
        return np.rint(value/resolution) * resolution

    def get_data(self):
        """Return the recorded current as a Neo signal object"""
        t_arr, i_arr = self._get_data()
        intervals = np.diff(t_arr)
        if intervals.size > 0 and intervals.max() - intervals.min() < 1e-9:
            signal = neo.AnalogSignal(i_arr, units="nA", t_start=t_arr[0] * pq.ms,
                                      sampling_period=intervals[0] * pq.ms)
        else:
            signal = neo.IrregularlySampledSignal(t_arr, i_arr, units="nA", time_units="ms")
        return signal


class ModelNotAvailable(object):
    """Not available for this simulator."""

    def __init__(self, *args, **kwargs):
        raise NotImplementedError("The %s model is not available for this simulator." % self.__class__.__name__)


# ==============================================================================
#   Synapse Dynamics classes
# ==============================================================================


def check_weights(weights, projection):
    # if projection.post is an Assembly, some components might have cond-synapses, others curr,
    # so need a more sophisticated check here. For now, skipping check and emitting a warning
    if hasattr(projection.post, "_homogeneous_synapses") and not projection.post._homogeneous_synapses:
        warnings.warn("Not checking weights due to due mixture of synapse types")
    if isinstance(weights, np.ndarray):
        all_negative = (weights <= 0).all()
        all_positive = (weights >= 0).all()
        if not (all_negative or all_positive):
            raise errors.ConnectionError("Weights must be either all positive or all negative")
    elif np.isreal(weights):
        all_positive = weights >= 0
        all_negative = weights <= 0
    else:
        raise errors.ConnectionError("Weights must be a number or an array of numbers.")
    excitatory_receptor_types = ['excitatory', 'AMPA', 'NMDA']
    if projection.post.conductance_based or projection.receptor_type in excitatory_receptor_types:
        if not all_positive:
            raise errors.ConnectionError(
                "Weights must be positive for conductance-based and/or excitatory synapses"
            )
    elif projection.post.conductance_based is False and projection.receptor_type in inhibitory_receptor_types:
        if not all_negative:
            raise errors.ConnectionError(
                "Weights must be negative for current-based, inhibitory synapses"
            )
    else:  # This can happen for multi-synapse models if the receptor_type is not one of the commonly used ones
        warnings.warn("Can't check weight, conductance status unknown.")


def check_delays(delays, projection):
    min_delay = projection._simulator.state.min_delay
    max_delay = projection._simulator.state.max_delay
    if isinstance(delays, np.ndarray):
        below_max = (delays <= max_delay).all()
        above_min = (delays >= min_delay).all()
        in_range = below_max and above_min
    elif np.isreal(delays):
        in_range = min_delay <= delays <= max_delay
    else:
        raise errors.ConnectionError("Delays must be a number or an array of numbers.")
    if not in_range:
        raise errors.ConnectionError("Delay (%s) is out of range [%s, %s]" % (delays, min_delay, max_delay))


class StandardSynapseType(StandardModelType, models.BaseSynapseType):
    parameter_checks = {
        'weight': check_weights,
        #'delay': check_delays   # this needs to be revisited in the context of min_delay = "auto"
    }

    def get_schema(self):
        """
        Returns the model schema: i.e. a mapping of parameter names to allowed
        parameter types.
        """
        base_schema = dict((name, type(value))
                           for name, value in self.default_parameters.items())
        base_schema['delay'] = float  # delay has default value None, meaning "use the minimum delay", so we have to correct the auto-generated schema
        return base_schema


class STDPWeightDependence(StandardModelType):
    """Base class for models of STDP weight dependence."""

    def __init__(self, **parameters):
        StandardModelType.__init__(self, **parameters)


class STDPTimingDependence(StandardModelType):
    """Base class for models of STDP timing dependence (triplets, etc)"""

    def __init__(self, **parameters):
        StandardModelType.__init__(self, **parameters)<|MERGE_RESOLUTION|>--- conflicted
+++ resolved
@@ -19,13 +19,6 @@
 """
 
 import warnings
-<<<<<<< HEAD
-=======
-from pyNN import errors, models
-from pyNN.parameters import ParameterSpace
-import numpy as np
-from pyNN.core import is_listlike
->>>>>>> 2fc6b508
 from copy import deepcopy
 import numpy as np
 import neo
@@ -286,7 +279,6 @@
         all_negative = weights <= 0
     else:
         raise errors.ConnectionError("Weights must be a number or an array of numbers.")
-    excitatory_receptor_types = ['excitatory', 'AMPA', 'NMDA']
     if projection.post.conductance_based or projection.receptor_type in excitatory_receptor_types:
         if not all_positive:
             raise errors.ConnectionError(
