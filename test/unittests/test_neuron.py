# encoding: utf-8

import os
try:
    from unittest.mock import Mock
except ImportError:
    from mock import Mock
try:
    from neuron import h
    import pyNN.neuron as sim
    from pyNN.neuron.standardmodels import electrodes
    from pyNN.neuron import recording, simulator, cells
except ImportError:
    sim = False
    h = Mock()

from pyNN.common import populations
from pyNN.recording import Variable
import unittest
import numpy as np
from numpy.testing import assert_array_equal, assert_array_almost_equal


skip_ci = False
if "JENKINS_SKIP_TESTS" in os.environ:
    skip_ci = os.environ["JENKINS_SKIP_TESTS"] == "1"


class MockCellClass(object):
    recordable = ['v', 'spikes', 'gsyn_exc', 'gsyn_inh', 'spam']
    parameters = ['romans', 'judeans']
    injectable = True

    @classmethod
    def has_parameter(cls, name):
        return name in cls.parameters


class MockCell(object):
    parameter_names = ['romans', 'judeans']

    def __init__(self, romans=0, judeans=1):
        self.source_section = h.Section()
        self.source = self.source_section(0.5)._ref_v
        #self.synapse = h.tmgsyn(self.source_section(0.5))
        self.record = Mock()
        self.record_v = Mock()
        self.record_gsyn = Mock()
        self.memb_init = Mock()
        self.excitatory = h.ExpSyn(self.source_section(0.5))
        self.inhibitory = None
        self.romans = romans
        self.judeans = judeans
        self.foo_init = -99.9
        self.traces = {}

    def __call__(self, pos):
        return Mock()


class MockSynapseType(object):
    model = None


class MockPlasticSynapseType(object):
    model = "StdwaSA"
    postsynaptic_variable = "spikes"


class MockStepCurrentSource(object):
    parameter_names = ['amplitudes', 'times']

    def __init__(self, **parameters):
        self._devices = []

    def inject_into(self, cell_list):
        for cell in cell_list:
            if cell.local:
                self._devices += [cell]


class MockDCSource(object):
    parameter_names = ['amplitude', 'start', 'stop']

    def __init__(self, **parameters):
        self._devices = []

    def inject_into(self, cell_list):
        for cell in cell_list:
            if cell.local:
                self._devices += [cell]


class MockID(int):

    def __init__(self, n):
        int.__init__(n)
        self.local = bool(n % 2)
        self.celltype = MockCellClass()
        self._cell = MockCell()


class MockPopulation(populations.BasePopulation):
    celltype = MockCellClass()
    local_cells = [MockID(44), MockID(33)]
    all_cells = local_cells
    label = "mock population"

    def describe(self):
        return "mock population"


class MockProjection(object):
    receptor_type = 'excitatory'
    synapse_type = MockSynapseType()
    pre = MockPopulation()
    post = MockPopulation()


@unittest.skipUnless(sim, "Requires NEURON")
class TestFunctions(unittest.TestCase):

    def test_load_mechanisms(self):
        self.assertRaises(Exception, simulator.load_mechanisms, "/tmp")  # not found

    def test_is_point_process(self):
        section = h.Section()
        clamp = h.SEClamp(section(0.5))
        assert simulator.is_point_process(clamp)
        section.insert('hh')
        assert not simulator.is_point_process(section(0.5).hh)

    def test_native_rng_pick(self):
        rng = Mock()
        rng.seed = 28754
        rarr = simulator.nativeRNG_pick(100, rng, 'uniform', [-3, 6])
        assert isinstance(rarr, np.ndarray)
        self.assertEqual(rarr.shape, (100,))
        assert -3 <= rarr.min() < -2.5
        assert 5.5 < rarr.max() < 6

    def test_list_standard_models(self):
        cell_types = sim.list_standard_models()
        self.assertTrue(len(cell_types) > 10)
        self.assertIsInstance(cell_types[0], str)

    def test_setup(self):
        sim.setup(timestep=0.05, min_delay=0.1, max_delay=1.0)
        self.assertEqual(h.dt, 0.05)
        # many more things could be tested here

    def test_setup_with_cvode(self):
        sim.setup(timestep=0.05, min_delay=0.1, max_delay=1.0,
                  use_cvode=True, rtol=1e-2, atol=2e-6)
        self.assertEqual(h.dt, 0.05)
        self.assertEqual(simulator.state.cvode.rtol(), 1e-2)
        # many more things could be tested here


@unittest.skipUnless(sim, "Requires NEURON")
class TestInitializer(unittest.TestCase):

    def test_initializer_initialize(self):
        init = simulator.initializer
        orig_initialize = init._initialize
        init._initialize = Mock()
        h.finitialize(-65)
        self.assertTrue(init._initialize.called)
        init._initialize = orig_initialize

    def test_register(self):
        init = simulator.initializer
        cell = MockID(22)
        pop = MockPopulation()
        init.clear()
        init.register(cell, pop)
        self.assertEqual(init.cell_list, [cell])
        self.assertEqual(init.population_list, [pop])

    def test_initialize(self):
        init = simulator.initializer
        cell = MockID(77)
        pop = MockPopulation()
        init.register(cell, pop)
        init._initialize()
        self.assertTrue(cell._cell.memb_init.called)
        for pcell in pop.local_cells:
            self.assertTrue(pcell._cell.memb_init.called)

    def test_clear(self):
        init = simulator.initializer
        init.cell_list = range(10)
        init.population_list = range(10)
        init.clear()
        self.assertEqual(init.cell_list, [])
        self.assertEqual(init.population_list, [])


@unittest.skipUnless(sim, "Requires NEURON")
class TestState(unittest.TestCase):

    def test_register_gid(self):
        cell = MockCell()
        simulator.state.register_gid(84568345, cell.source, cell.source_section)

    def test_dt_property(self):
        simulator.state.dt = 0.01
        self.assertEqual(h.dt, 0.01)
        self.assertEqual(h.steps_per_ms, 100.0)
        self.assertEqual(simulator.state.dt, 0.01)

    # def test_reset(self):
    #    simulator.state.running = True
    #    simulator.state.t = 17
    #    simulator.state.tstop = 123
    #    init = simulator.initializer
    #    orig_initialize = init._initialize
    #    init._initialize = Mock()
    #    simulator.state.reset()
    #    self.assertEqual(simulator.state.running, False)
    #    self.assertEqual(simulator.state.t, 0.0)
    #    self.assertEqual(simulator.state.tstop, 0.0)
    #    init._initialize = orig_initialize

    # def test_run(self):
    #    simulator.state.reset()
    #    simulator.state.run(12.3)
    #    self.assertAlmostEqual(h.t, 12.3, places=11)
    #    simulator.state.run(7.7)
    #    self.assertAlmostEqual(h.t, 20.0, places=11)

    def test_finalize(self):
        orig_pc = simulator.state.parallel_context
        simulator.state.parallel_context = Mock()
        simulator.state.finalize()
        self.assertTrue(simulator.state.parallel_context.runworker.called)
        self.assertTrue(simulator.state.parallel_context.done.called)
        simulator.state.parallel_context = orig_pc


@unittest.skipUnless(sim, "Requires NEURON")
class TestPopulation(unittest.TestCase):

    def setUp(self):
        sim.setup()
        self.p = sim.Population(4, sim.IF_cond_exp(**{'tau_m': 12.3,
                                                      'cm': lambda i: 0.987 + 0.01 * i,
                                                      'i_offset': np.array([-0.21, -0.20, -0.19, -0.18])}))

    def test__get_native_parameters(self):
        ps = self.p._get_native_parameters('c_m', 'tau_m', 'e_e', 'i_offset')
        ps.evaluate(simplify=True)
        assert_array_almost_equal(ps['c_m'], np.array([0.987, 0.997, 1.007, 1.017], float),
                                  decimal=12)
        assert_array_almost_equal(ps['i_offset'], np.array([-0.21, -0.2, -0.19, -0.18], float),
                                  decimal=12)
        self.assertEqual(ps['e_e'], 0.0)


@unittest.skipUnless(sim, "Requires NEURON")
@unittest.skipIf(skip_ci, "Skipping test on CI server")
class TestID(unittest.TestCase):

    def setUp(self):
        self.id = simulator.ID(984329856)
        self.id.parent = MockPopulation()
        self.id._cell = MockCell()

    def test_create(self):
        self.assertEqual(self.id, 984329856)

    def test_build_cell(self):
        parameters = {'judeans': 1, 'romans': 0}
        self.id._build_cell(MockCell, parameters)

    def test_get_initial_value(self):
        foo_init = self.id.get_initial_value('foo')
        self.assertEqual(foo_init, -99.9)

    # def test_set_initial_value(self):


@unittest.skipUnless(sim, "Requires NEURON")
class TestConnection(unittest.TestCase):

    def setUp(self):
        self.pre = 0
        self.post = 1
        self.c = simulator.Connection(MockProjection(), self.pre, self.post,
                                      weight=0.123, delay=0.321)

    def test_create(self):
        c = self.c
        self.assertEqual(c.presynaptic_index, self.pre)
        self.assertEqual(c.postsynaptic_index, self.post)

    def test_setup_plasticity(self):
        self.c._setup_plasticity(MockPlasticSynapseType(),
                                 {'wmax': 0.04,
                                  'dendritic_delay_fraction': 0.234})

    def test_weight_property(self):
        self.c.nc.weight[0] = 0.123
        self.assertEqual(self.c.weight, 0.123)
        self.c.weight = 0.234
        self.assertEqual(self.c.nc.weight[0], 0.234)

    def test_delay_property(self):
        self.c.nc.delay = 12.3
        self.assertEqual(self.c.delay, 12.3)
        self.c.delay = 23.4
        self.assertEqual(self.c.nc.delay, 23.4)

    def test_w_max_property(self):
        self.c._setup_plasticity(MockPlasticSynapseType(),
                                 {'wmax': 0.04,
                                  'dendritic_delay_fraction': 0})
        self.assertEqual(self.c.wmax, 0.04)
        self.c.wmax = 0.05
        self.assertEqual(self.c.weight_adjuster.wmax, 0.05)


@unittest.skipUnless(sim, "Requires NEURON")
class TestProjection(unittest.TestCase):

    def setUp(self):
        sim.setup()
        self.p1 = sim.Population(7, sim.IF_cond_exp())
        self.p2 = sim.Population(4, sim.IF_cond_exp())
        self.p3 = sim.Population(5, sim.IF_curr_alpha())
        self.syn1 = sim.StaticSynapse(weight=0.123, delay=0.5)
        self.syn2 = sim.StaticSynapse(weight=0.456, delay=0.4)
        self.random_connect = sim.FixedNumberPostConnector(n=2)
        self.all2all = sim.AllToAllConnector()

    def test_create_simple(self):
        prj = sim.Projection(self.p1, self.p2, self.all2all, self.syn2)

    def test_create_with_fast_synapse_dynamics(self):
        prj = sim.Projection(self.p1, self.p2, self.all2all,
                             synapse_type=sim.TsodyksMarkramSynapse())


@unittest.skipUnless(sim, "Requires NEURON")
class TestCurrentSources(unittest.TestCase):

    def setUp(self):
        self.cells = [MockID(n) for n in range(5)]

    def test_inject_dc(self):
        cs = electrodes.DCSource()
        cs.inject_into(self.cells)
        self.assertEqual(cs.stop, 1e12)
        self.assertEqual(len(cs._devices), 2)

    def test_inject_step_current(self):
        cs = MockStepCurrentSource(amplitudes=[1, 2, 3], times=[0.5, 1.5, 2.5])
        cs.inject_into(self.cells)
        self.assertEqual(len(cs._devices), 2)  # 2 local cells
        # need more assertions about iclamps, vectors


@unittest.skipUnless(sim, "Requires NEURON")
class TestRecorder(unittest.TestCase):

    def setUp(self):
        self.p = sim.Population(2, sim.IF_cond_exp())
        self.rec = recording.Recorder(self.p)
        self.cells = self.p.all_cells  # [MockID(22), MockID(29)]

    def tearDown(self):
        pass

    def test__record(self):
        self.rec._record(Variable('v', None), self.cells)
        self.rec._record(Variable('gsyn_inh', None), self.cells)
        self.rec._record(Variable('spikes', None), self.cells)
        self.assertRaises(Exception, self.rec._record, self.cells)

    # def test__get_v(self):
    #    self.rv.recorded['v'] = self.cells
    #    self.cells[0]._cell.vtrace = np.arange(-65.0, -64.0, 0.1)
    #    self.cells[1]._cell.vtrace = np.arange(-64.0, -65.0, -0.1)
    #    self.cells[0]._cell.recorded_times = self.cells[1]._cell.recorded_times = np.arange(0.0, 1.0, 0.1)
    #    simulator.state.t = simulator.state.dt * len(self.cells[0]._cell.vtrace)
    #    vdata = self.rv._get_current_segment(variables=['v'], filter_ids=None)
    #    self.assertEqual(len(vdata.analogsignals), 1)
    #    assert_array_equal(np.array(vdata.analogsignals[0]),
    #                        np.vstack((self.cells[0]._cell.vtrace, self.cells[1]._cell.vtrace)).T)

    def test__get_spikes(self):
<<<<<<< HEAD
        self.rec.recorded[Variable('spikes', None)] = self.cells
        self.cells[0]._cell.spike_times = np.arange(101.0, 111.0)
        self.cells[1]._cell.spike_times = np.arange(13.0, 23.0)
=======
        self.rec.recorded['spikes'] = self.cells
        self.cells[0]._cell.spike_times.from_python(np.arange(101.0, 111.0))
        self.cells[1]._cell.spike_times.from_python(np.arange(13.0, 23.0))
>>>>>>> 8cf55f1f
        simulator.state.t = 111.0
        sdata = self.rec._get_current_segment(variables=[Variable(location=None, name='spikes')], filter_ids=None)
        self.assertEqual(len(sdata.spiketrains), 2)
        assert_array_equal(np.array(sdata.spiketrains[0]), self.cells[0]._cell.spike_times.as_numpy())

    # def test__get_gsyn(self):
    #    self.rg.recorded['gsyn_exc'] = self.cells
    #    self.rg.recorded['gsyn_inh'] = self.cells
    #    for cell in self.cells:
    #        cell._cell.gsyn_trace = {}
    #        cell._cell.gsyn_trace['excitatory'] = np.arange(0.01, 0.0199, 0.001)
    #        cell._cell.gsyn_trace['inhibitory'] = np.arange(1.01, 1.0199, 0.001)
    #        cell._cell.gsyn_trace['excitatory_TM'] = np.arange(2.01, 2.0199, 0.001)
    #        cell._cell.gsyn_trace['inhibitory_TM'] = np.arange(4.01, 4.0199, 0.001)
    #        cell._cell.recorded_times = self.cells[1]._cell.recorded_times = np.arange(0.0, 1.0, 0.1)
    #    simulator.state.t = simulator.state.dt * len(cell._cell.gsyn_trace['excitatory'])
    #    gdata = self.rg._get_current_segment(variables=['gsyn_exc', 'gsyn_inh'], filter_ids=None)
    #    self.assertEqual(len(gdata.analogsignals), 2)
    #    assert_array_equal(np.array(gdata.analogsignals[0][:,0]),
    #                        cell._cell.gsyn_trace['excitatory'])
    #    assert_array_equal(np.array(gdata.analogsignals[1][:,0]),
    #                        cell._cell.gsyn_trace['inhibitory'])
    #
    def test__local_count(self):
        self.rec.recorded[Variable('spikes', None)] = self.cells
        self.cells[0]._cell.spike_times = h.Vector(np.arange(101.0, 111.0))
        self.cells[1]._cell.spike_times = h.Vector(np.arange(13.0, 33.0))
        self.assertEqual(self.rec._local_count(Variable('spikes', location=None), filter_ids=None),
                         {self.cells[0]: 10, self.cells[1]: 20})


@unittest.skipUnless(sim, "Requires NEURON")
class TestStandardIF(unittest.TestCase):

    def test_create_cond_exp(self):
        cell = cells.StandardIFStandardReceptors("conductance", "exp", tau_m=12.3, c_m=0.246, v_rest=-67.8)
        self.assertAlmostEqual(cell.area(), 1e5, places=10)  # µm²
        self.assertEqual(cell(0.5).cm, 0.246)
        self.assertEqual(cell(0.5).pas.g, 2e-5)

    def test_get_attributes(self):
        cell = cells.StandardIFStandardReceptors("conductance", "exp", tau_m=12.3, c_m=0.246, v_rest=-67.8)
        self.assertAlmostEqual(cell.tau_m, 12.3, places=10)
        self.assertAlmostEqual(cell.c_m, 0.246, places=10)


if __name__ == '__main__':
    unittest.main()<|MERGE_RESOLUTION|>--- conflicted
+++ resolved
@@ -389,15 +389,9 @@
     #                        np.vstack((self.cells[0]._cell.vtrace, self.cells[1]._cell.vtrace)).T)
 
     def test__get_spikes(self):
-<<<<<<< HEAD
         self.rec.recorded[Variable('spikes', None)] = self.cells
-        self.cells[0]._cell.spike_times = np.arange(101.0, 111.0)
-        self.cells[1]._cell.spike_times = np.arange(13.0, 23.0)
-=======
-        self.rec.recorded['spikes'] = self.cells
         self.cells[0]._cell.spike_times.from_python(np.arange(101.0, 111.0))
         self.cells[1]._cell.spike_times.from_python(np.arange(13.0, 23.0))
->>>>>>> 8cf55f1f
         simulator.state.t = 111.0
         sdata = self.rec._get_current_segment(variables=[Variable(location=None, name='spikes')], filter_ids=None)
         self.assertEqual(len(sdata.spiketrains), 2)
