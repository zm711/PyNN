"""
Tests of the common implementation of the Population class, using the pyNN.mock
backend.

:copyright: Copyright 2006-2013 by the PyNN team, see AUTHORS.
:license: CeCILL, see LICENSE for details.
"""

try:
    import unittest2 as unittest
except ImportError:
    import unittest
import numpy
import sys
from numpy.testing import assert_array_equal, assert_array_almost_equal
import quantities as pq
<<<<<<< HEAD
try:
    from unittest.mock import Mock, patch
except ImportError:
    from mock import Mock, patch
try:
    basestring
except NameError:
    basestring = str
from .mocks import MockRNG
=======
from mock import Mock, patch
from mocks import MockRNG
>>>>>>> 8b72856d
import pyNN.mock as sim
from pyNN import random, errors, space
from pyNN.parameters import Sequence

from backends.registry import register_class, register
from alias_cell_types import alias_cell_types, take_all_cell_classes
 
def setUp():
    alias_cell_types(sys.modules[__name__], **take_all_cell_classes(sim)) 
 
@register_class()
class PopulationTest(unittest.TestCase):
    
    def setUp(self, sim=sim, **extra):
        sim.setup(**extra)
        
    def tearDown(self, sim=sim):
        sim.end()
        
    @register()
    def test_create_with_standard_cell_simple(self, sim=sim):
        p = sim.Population(11, IF_cond_exp())
        self.assertEqual(p.size, 11)
        self.assertIsInstance(p.label, basestring)
        self.assertIsInstance(p.celltype, IF_cond_exp)
        self.assertIsInstance(p._structure, space.Line)
        self.assertEqual(p._positions, None)
        self.assertEqual(p.initial_values.keys(), p.celltype.default_initial_values.keys())

    @register()
    def test_create_with_parameters(self, sim=sim):
        p = sim.Population(4, IF_cond_exp(**{'tau_m': 12.3,
                                                    'cm': lambda i: 0.987 + 0.01*i,
                                                    'i_offset': numpy.array([-0.21, -0.20, -0.19, -0.18])}))
        cm, tau_m, i_offset = p.get(('cm', 'tau_m', 'i_offset'), gather=True)
        assert_array_almost_equal(cm, numpy.array([0.987, 0.997, 1.007, 1.017]))
        self.assertEqual(tau_m, 12.3)
        assert_array_equal(i_offset, numpy.array([-0.21, -0.20, -0.19, -0.18]))

    # test create native cell

    # test create native cell with params

    # test create with structure
    @register()
    def test_create_with_implicit_grid(self, sim=sim):
        p = sim.Population((11,), IF_cond_exp())
        self.assertEqual(p.size, 11)
        self.assertIsInstance(p.structure, space.Line)
        p = sim.Population((5,6), IF_cond_exp())
        self.assertEqual(p.size, 30)
        self.assertIsInstance(p.structure, space.Grid2D)
        p = sim.Population((2,3,4), IF_cond_exp())
        self.assertEqual(p.size, 24)
        self.assertIsInstance(p.structure, space.Grid3D)
        self.assertRaises(Exception, sim.Population, (2,3,4,5), IF_cond_exp())

    #def test_create_with_initial_values():

    @register()
    def test_id_to_index(self, sim=sim):
        p = sim.Population(11, IF_curr_alpha())
        self.assertEqual(p.id_to_index(p[0]), 0)
        self.assertEqual(p.id_to_index(p[10]), 10)

    @register()
    def test_id_to_index_with_array(self, sim=sim):
        p = sim.Population(11, IF_curr_alpha())
        assert_array_equal(p.id_to_index(p.all_cells[3:9:2]), numpy.arange(3,9,2))

    @register()
    def test_id_to_index_with_populationview(self, sim=sim):
        p = sim.Population(11, IF_curr_alpha())
        view = p[3:7]
        self.assertIsInstance(view, sim.PopulationView)
        assert_array_equal(p.id_to_index(view), numpy.arange(3,7))

    @register()
    def test_id_to_index_with_invalid_id(self, sim=sim):
        p = sim.Population(11, IF_curr_alpha())
        self.assertRaises(ValueError, p.id_to_index, p.last_id+1)
        self.assertRaises(ValueError, p.id_to_index, p.first_id-1)

    @register()
    def test_id_to_index_with_invalid_ids(self, sim=sim):
        p = sim.Population(11, IF_curr_alpha())
        self.assertRaises(ValueError, p.id_to_index, [p.first_id-1] + p.all_cells[0:3].tolist())

    #def test_id_to_local_index():

    # test structure property
    @register()
    def test_set_structure(self, sim=sim):
        p = sim.Population(11, IF_cond_exp())
        p.positions = numpy.arange(33).reshape(3,11)
        new_struct = space.Grid2D()
        p.structure = new_struct
        self.assertEqual(p.structure, new_struct)
        self.assertEqual(p._positions, None)

    # test positions property
    @register()
    def test_get_positions(self, sim=sim):
        p = sim.Population(11, IF_cond_exp())
        pos1 = numpy.arange(33).reshape(3,11)
        p._structure = Mock()
        p._structure.generate_positions = Mock(return_value=pos1)
        self.assertEqual(p._positions, None)
        assert_array_equal(p.positions, pos1)

        pos2 = 1+numpy.arange(33).reshape(3,11)
        p.positions = pos2
        assert_array_equal(p.positions, pos2)

<<<<<<< HEAD
    def test_set_positions(self):
        p = sim.Population(11, sim.IF_cond_exp())
        assert p._structure is not None
=======
    @register()
    def test_set_positions(self, sim=sim):
        p = sim.Population(11, IF_cond_exp())
        assert p._structure != None
>>>>>>> 8b72856d
        new_positions = numpy.random.uniform(size=(3,11))
        p.positions = new_positions
        self.assertEqual(p.structure, None)
        assert_array_equal(p.positions, new_positions)
        new_positions[0,0] = 99.9
        self.assertNotEqual(p.positions[0,0], 99.9)

    @register()
    def test_position_generator(self, sim=sim):
        p = sim.Population(11, IF_cond_exp())
        assert_array_equal(p.position_generator(0), p.positions[:,0])
        assert_array_equal(p.position_generator(10), p.positions[:,10])
        assert_array_equal(p.position_generator(-1), p.positions[:,10])
        assert_array_equal(p.position_generator(-11), p.positions[:,0])
        self.assertRaises(IndexError, p.position_generator, 11)
        self.assertRaises(IndexError, p.position_generator, -12)

    @register()
    def test__getitem__int(self, sim=sim):
        # Should return the correct ID object
        p = sim.Population(12, IF_cond_exp())
        self.assertEqual(p[11], p[0]+11)
        self.assertRaises(IndexError, p.__getitem__, 12)
        self.assertEqual(p[-1], p[11])

    @register()
    def test__getitem__slice(self, sim=sim):
        # Should return a PopulationView with the correct parent and value
        # of all_cells
        p = sim.Population(17, HH_cond_exp())
        pv = p[3:9]
        self.assertEqual(pv.parent, p)
        assert_array_almost_equal(pv.all_cells, p.all_cells[3:9])

<<<<<<< HEAD
    def test__getitem__list(self):
       p = sim.Population(23, sim.HH_cond_exp())
       pv = p[list(range(3,9))]
       self.assertEqual(pv.parent, p)
       assert_array_almost_equal(pv.all_cells, p.all_cells[3:9])
=======
    @register()
    def test__getitem__list(self, sim=sim):
        p = sim.Population(23, HH_cond_exp())
        pv = p[range(3,9)]
        self.assertEqual(pv.parent, p)
        assert_array_almost_equal(pv.all_cells, p.all_cells[3:9])
>>>>>>> 8b72856d

    @register()
    def test__getitem__tuple(self, sim=sim):
        p = sim.Population(23, HH_cond_exp())
        pv = p[(3,5,7)]
        self.assertEqual(pv.parent, p)
        assert_array_almost_equal(pv.all_cells, p.all_cells[[3, 5, 7]])

    @register()
    def test__getitem__invalid(self, sim=sim):
        p = sim.Population(23, IF_curr_alpha())
        self.assertRaises(TypeError, p.__getitem__, "foo")

    @register()
    def test__len__(self, sim=sim):
        # len(p) should give the global size (all MPI nodes)
        p = sim.Population(77, IF_cond_exp())
        self.assertEqual(len(p), p.size, 77)

    @register()
    def test_iter(self, sim=sim):
        p = sim.Population(6, IF_curr_exp())
        itr = p.__iter__()
        assert hasattr(itr, "next") or hasattr(itr, "__next__")
        self.assertEqual(len(list(itr)), 6)

    @register()
    def test___add__two(self, sim=sim):
        # adding two populations should give an Assembly
        p1 = sim.Population(6, IF_curr_exp())
        p2 = sim.Population(17, IF_cond_exp())
        assembly = p1 + p2
        self.assertIsInstance(assembly, sim.Assembly)
        self.assertEqual(assembly.populations, [p1, p2])

    @register()
    def test___add__three(self, sim=sim):
        # adding three populations should give an Assembly
        p1 = sim.Population(6, IF_curr_exp())
        p2 = sim.Population(17, IF_cond_exp())
        p3 = sim.Population(9, HH_cond_exp())
        assembly = p1 + p2 + p3
        self.assertIsInstance(assembly, sim.Assembly)
        self.assertEqual(assembly.populations, [p1, p2, p3])

    @register()
    def test_nearest(self, sim=sim):
        p = sim.Population(13, IF_cond_exp())
        p.positions = numpy.arange(39).reshape((13,3)).T
        self.assertEqual(p.nearest((0.0, 1.0, 2.0)), p[0])
        self.assertEqual(p.nearest((3.0, 4.0, 5.0)), p[1])
        self.assertEqual(p.nearest((36.0, 37.0, 38.0)), p[12])
        self.assertEqual(p.nearest((1.49, 2.49, 3.49)), p[0])
        self.assertEqual(p.nearest((1.51, 2.51, 3.51)), p[1])

        x,y,z = 4,5,6
        p = sim.Population((x,y,z), IF_cond_alpha())
        self.assertEqual(p.nearest((0.0,0.0,0.0)), p[0])
        self.assertEqual(p.nearest((0.0,0.0,1.0)), p[1])
        self.assertEqual(p.nearest((0.0,1.0,0.0)), p[z])
        self.assertEqual(p.nearest((1.0,0.0,0.0)), p[y*z])
        self.assertEqual(p.nearest((3.0,2.0,1.0)), p[3*y*z+2*z+1])
        self.assertEqual(p.nearest((3.49,2.49,1.49)), p[3*y*z+2*z+1])
        self.assertEqual(p.nearest((3.49,2.49,1.51)), p[3*y*z+2*z+2])
        #self.assertEqual(p.nearest((3.49,2.49,1.5)), p[3*y*z+2*z+2]) # known to fail
        #self.assertEqual(p.nearest((2.5,2.5,1.5)), p[3*y*z+3*y+2])

    @register()
    def test_sample(self, sim=sim):
        p = sim.Population(13, IF_cond_exp())
        rng = Mock()
        rng.permutation = Mock(return_value=numpy.array([7,4,8,12,0,3,9,1,2,11,5,10,6]))
        pv = p.sample(5, rng=rng)
        assert_array_equal(pv.all_cells,
                            p.all_cells[[7,4,8,12,0]])

    @register()
    def test_get_multiple_homogeneous_params_with_gather(self, sim=sim):
        p = sim.Population(4, IF_cond_exp(**{'tau_m': 12.3, 'cm': 0.987, 'i_offset': -0.21}))
        cm, tau_m = p.get(('cm', 'tau_m'), gather=True)
        self.assertIsInstance(cm, float)
        self.assertEqual(cm, 0.987)
        self.assertEqual(tau_m, 12.3)

    @register()
    def test_get_single_param_with_gather(self, sim=sim):
        p = sim.Population(4, IF_cond_exp(tau_m=12.3, cm=0.987, i_offset=0.21))
        cm = p.get('cm', gather=True)
        self.assertEqual(cm, 0.987)

    @register()
    def test_get_multiple_inhomogeneous_params_with_gather(self, sim=sim):
        p = sim.Population(4, IF_cond_exp(tau_m=12.3,
                                                cm=[0.987, 0.988, 0.989, 0.990],
                                                i_offset=lambda i: -0.2*i))
        cm, tau_m, i_offset = p.get(('cm', 'tau_m', 'i_offset'), gather=True)
        self.assertIsInstance(tau_m, float)
        self.assertIsInstance(cm, numpy.ndarray)
        assert_array_equal(cm, numpy.array([0.987, 0.988, 0.989, 0.990]))
        self.assertEqual(tau_m, 12.3)
        assert_array_almost_equal(i_offset, numpy.array([-0.0, -0.2, -0.4, -0.6]), decimal=12)

    @register(include_only='mock')
    def test_get_multiple_params_no_gather(self, sim=sim):
        sim.simulator.state.num_processes = 2
        sim.simulator.state.mpi_rank = 1
        p = sim.Population(4, IF_cond_exp(tau_m=12.3,
                                                cm=[0.987, 0.988, 0.989, 0.990],
                                                i_offset=lambda i: -0.2*i))
        cm, tau_m, i_offset = p.get(('cm', 'tau_m', 'i_offset'), gather=False)
        self.assertIsInstance(tau_m, float)
        self.assertIsInstance(cm, numpy.ndarray)
        assert_array_equal(cm, numpy.array([0.988, 0.990]))
        self.assertEqual(tau_m, 12.3)
        assert_array_almost_equal(i_offset, numpy.array([-0.2, -0.6]), decimal=12)
        sim.simulator.state.num_processes = 1
        sim.simulator.state.mpi_rank = 0

    @register()
    def test_get_sequence_param(self, sim=sim):
        p = sim.Population(3, SpikeSourceArray(spike_times=[Sequence([1, 2, 3, 4]),
                                                                Sequence([2, 3, 4, 5]),
                                                                Sequence([3, 4, 5, 6])]))
        spike_times = p.get('spike_times')
        self.assertEqual(spike_times.size, 3)
        assert_array_equal(spike_times[1], Sequence([2, 3, 4, 5]))

    @register()
    def test_set(self, sim=sim):
        p = sim.Population(4, IF_cond_exp, {'tau_m': 12.3, 'cm': 0.987, 'i_offset': -0.21})
        rng = MockRNG(start=1.21, delta=0.01, parallel_safe=True)
        p.set(cm=random.RandomDistribution('uniform', (0.5, 1.5), rng=rng), tau_m=9.87)
        tau_m, cm, i_offset = p.get(('tau_m', 'cm', 'i_offset'), gather=True)
        assert_array_equal(cm, numpy.array([1.21, 1.22, 1.23, 1.24]))
        assert_array_almost_equal(tau_m, 9.87*numpy.ones((4,)))
        assert_array_equal(i_offset, -0.21*numpy.ones((4,)))

    @register()
    def test_set_invalid_name(self, sim=sim):
        p = sim.Population(9, HH_cond_exp())
        self.assertRaises(errors.NonExistentParameterError, p.set, foo=13.2)

    @register()
    def test_set_invalid_type(self, sim=sim):
        p = sim.Population(9, IF_cond_exp())
        self.assertRaises(errors.InvalidParameterValueError, p.set, tau_m={})
        self.assertRaises(errors.InvalidParameterValueError, p.set, v_reset='bar')

    @register()
    def test_set_sequence(self, sim=sim):
        p = sim.Population(3, SpikeSourceArray())
        p.set(spike_times=[Sequence([1, 2, 3, 4]),
                            Sequence([2, 3, 4, 5]),
                            Sequence([3, 4, 5, 6])])
        spike_times = p.get('spike_times', gather=True)
        self.assertEqual(spike_times.size, 3)
        assert_array_equal(spike_times[1], Sequence([2, 3, 4, 5]))

    @register()
    def test_set_array(self, sim=sim):
        p = sim.Population(5, IF_cond_exp())
        p.set(v_thresh=-50.0+numpy.arange(5))
        assert_array_equal(p.get('v_thresh', gather=True),
                            numpy.array([-50.0, -49.0, -48.0, -47.0, -46.0]))

    @register(include_only='mock')
    def test_set_random_distribution_parallel_unsafe(self, sim=sim):
        orig_rcfg = random.get_mpi_config
        random.get_mpi_config = lambda: (1, 2)
        sim.simulator.state.num_processes = 2
        sim.simulator.state.mpi_rank = 1
        p = sim.Population(4, IF_cond_exp(cm=0.987))
        rng = MockRNG(start=1.21, delta=0.01, parallel_safe=False)
        p.set(cm=random.RandomDistribution('uniform', (0.8, 1.2), rng=rng))
        cm = p.get('cm', gather=False)
        assert_array_equal(cm, numpy.array([1.21, 1.22]))
        random.get_mpi_config = orig_rcfg
        sim.simulator.state.num_processes = 1
        sim.simulator.state.mpi_rank = 0

    @register(include_only='mock')
    def test_set_random_distribution_parallel_safe(self, sim=sim):
        orig_rcfg = random.get_mpi_config
        random.get_mpi_config = lambda: (1, 2)
        sim.simulator.state.num_processes = 2
        sim.simulator.state.mpi_rank = 1
        p = sim.Population(4, IF_cond_exp(cm=0.987))
        rng = MockRNG(start=1.21, delta=0.01, parallel_safe=True)
        p.set(cm=random.RandomDistribution('uniform', (0.1, 1), rng=rng))
        cm = p.get('cm', gather=False)
        assert_array_equal(cm, numpy.array([1.22, 1.24]))
        random.get_mpi_config = orig_rcfg
        sim.simulator.state.num_processes = 1
        sim.simulator.state.mpi_rank = 0

    @register()
    def test_tset(self, sim=sim):
        p = sim.Population(17, IF_cond_alpha())
        p.set = Mock()
        tau_m = numpy.linspace(10.0, 20.0, num=p.size)
        p.tset("tau_m", tau_m)
        p.set.assert_called_with(tau_m=tau_m)

    @register()
    def test_rset(self, sim=sim):
        p = sim.Population(17, IF_cond_alpha())
        p.set = Mock()
        v_rest = random.RandomDistribution('uniform', low=-70.0, high=-60.0)
        p.rset("v_rest", v_rest)
        p.set.assert_called_with(v_rest=v_rest)

    ##def test_set_with_native_rng():

    @register()
    def test_initialize(self, sim=sim):
        p = sim.Population(17, EIF_cond_exp_isfa_ista())
        v_init = numpy.linspace(-70.0, -60.0, num=p.size)
        w_init = 0.1
        p.initialize(v=v_init, w=w_init)
        assert_array_equal(p.initial_values['v'].evaluate(simplify=True), v_init)
        assert_array_equal(p.initial_values['w'].evaluate(simplify=True), w_init)
        # should call p.record(('v', 'w')) and check that the recorded data starts with the initial value

    @register()
    def test_can_record(self, sim=sim):
        p = sim.Population(17, EIF_cond_exp_isfa_ista())
        assert p.can_record('v')
        assert p.can_record('w')
        assert p.can_record('gsyn_inh')
        assert p.can_record('spikes')
        assert not p.can_record('foo')

    @register()
    def test_record_with_single_variable(self, sim=sim):
        p = sim.Population(14, EIF_cond_exp_isfa_ista())
        p.record('v')
        sim.run(12.3)
        data = p.get_data(gather=True).segments[0]
        self.assertEqual(len(data.analogsignalarrays), 1)
        n_values = int(round(12.3/sim.get_time_step())) + 1
        self.assertEqual(data.analogsignalarrays[0].name, 'v')
        self.assertEqual(data.analogsignalarrays[0].shape, (n_values, p.size))

    @register()
    def test_record_with_multiple_variables(self, sim=sim):
        p = sim.Population(2, EIF_cond_exp_isfa_ista())
        p.record(('v', 'w', 'gsyn_exc'))
        sim.run(10.0)
        data = p.get_data(gather=True).segments[0]
        self.assertEqual(len(data.analogsignalarrays), 3)
        n_values = int(round(10.0/sim.get_time_step())) + 1
        names = set(arr.name for arr in data.analogsignalarrays)
        self.assertEqual(names, set(('v', 'w', 'gsyn_exc')))
        for arr in data.analogsignalarrays:
            self.assertEqual(arr.shape, (n_values, p.size))

    @register()
    def test_record_v(self, sim=sim):
        p = sim.Population(2, EIF_cond_exp_isfa_ista())
        p.record = Mock()
        p.record_v("arg1")
        p.record.assert_called_with('v', "arg1")

    @register()
    def test_record_gsyn(self, sim=sim):
        p = sim.Population(2, EIF_cond_exp_isfa_ista())
        p.record = Mock()
        p.record_gsyn("arg1")
        p.record.assert_called_with(['gsyn_exc', 'gsyn_inh'], "arg1")

    @register()
    def test_record_invalid_variable(self, sim=sim):
        p = sim.Population(14, IF_curr_alpha())
        self.assertRaises(errors.RecordingError,
                            p.record, ('v', 'gsyn_exc')) # can't record gsyn_exc from this celltype

    #def test_write_data(self, sim=sim):
    #    self.fail()
    #

    @register()
    def test_get_data_with_gather(self, sim=sim):
        t1 = 12.3
        t2 = 13.4
        t3 = 14.5
        p = sim.Population(14, EIF_cond_exp_isfa_ista())
        p.record('v')
        sim.run(t1)
        # what if we call p.record between two run statements?
        # would be nice to get an AnalogSignalArray with a non-zero t_start
        # but then need to make sure we get the right initial value
        sim.run(t2)
        sim.reset()
        p.record('spikes')
        p.record('w')
        sim.run(t3)
        data = p.get_data(gather=True)
        self.assertEqual(len(data.segments), 2)

        seg0 = data.segments[0]
        self.assertEqual(len(seg0.analogsignalarrays), 1)
        v = seg0.analogsignalarrays[0]
        self.assertEqual(v.name, 'v')
        num_points = int(round((t1 + t2)/sim.get_time_step())) + 1
        self.assertEqual(v.shape, (num_points, p.size))
        self.assertEqual(v.t_start, 0.0*pq.ms)
        self.assertEqual(v.units, pq.mV)
        self.assertEqual(v.sampling_period, 0.1*pq.ms)
        self.assertEqual(len(seg0.spiketrains), 0)

        seg1 = data.segments[1]
        self.assertEqual(len(seg1.analogsignalarrays), 2)
        w = seg1.filter(name='w')[0]
        self.assertEqual(w.name, 'w')
        num_points = int(round(t3/sim.get_time_step())) + 1
        self.assertEqual(w.shape, (num_points, p.size))
        self.assertEqual(v.t_start, 0.0)
        self.assertEqual(len(seg1.spiketrains), p.size)
            
    @register(include_only='mock')
    def test_get_spikes_with_gather(self, sim=sim):
        t1 = 12.3
        t2 = 13.4
        t3 = 14.5
        p = sim.Population(14, EIF_cond_exp_isfa_ista())
        p.record('v')
        sim.run(t1)
        sim.run(t2)
        sim.reset()
        p.record('spikes')
        p.record('w')
        sim.run(t3)
        data = p.get_data(gather=True)
        self.assertEqual(len(data.segments), 2)

        seg0 = data.segments[0]
        self.assertEqual(len(seg0.analogsignalarrays), 1)
        self.assertEqual(len(seg0.spiketrains), 0)

        seg1 = data.segments[1]
        self.assertEqual(len(seg1.analogsignalarrays), 2)
        self.assertEqual(len(seg1.spiketrains), p.size)
        assert_array_equal(seg1.spiketrains[7],
                            numpy.array([p.first_id+7, p.first_id+7+5]) % t3)

    #def test_get_data_no_gather(self, sim=sim):
    #    self.fail()

    @register()
    def test_printSpikes(self, sim=sim):
        # TODO: implement assert_deprecated
        p = sim.Population(3, IF_curr_alpha())
        p.record('spikes')
        sim.run(10.0)
        p.write_data = Mock()
        p.printSpikes("foo.txt")
        p.write_data.assert_called_with('foo.txt', 'spikes', True)

    @register()
    def test_getSpikes(self, sim=sim):
        p = sim.Population(3, IF_curr_alpha())
        p.record('spikes')
        sim.run(10.0)
        p.get_data = Mock()
        p.getSpikes()
        p.get_data.assert_called_with('spikes', True)

    @register()
    def test_print_v(self, sim=sim):
        p = sim.Population(3, IF_curr_alpha())
        p.record_v()
        sim.run(10.0)
        p.write_data = Mock()
        p.print_v("foo.txt")
        p.write_data.assert_called_with('foo.txt', 'v', True)

    @register()
    def test_get_v(self, sim=sim):
        p = sim.Population(3, IF_curr_alpha())
        p.record_v()
        sim.run(10.0)
        p.get_data = Mock()
        p.get_v()
        p.get_data.assert_called_with('v', True)

    @register()
    def test_print_gsyn(self, sim=sim):
        p = sim.Population(3, IF_cond_alpha())
        p.record_gsyn()
        sim.run(10.0)
        p.write_data = Mock()
        p.print_gsyn("foo.txt")
        p.write_data.assert_called_with('foo.txt', ['gsyn_exc', 'gsyn_inh'], True)

    @register()
    def test_get_gsyn(self, sim=sim):
        p = sim.Population(3, IF_cond_alpha())
        p.record_gsyn()
        sim.run(10.0)
        p.get_data = Mock()
        p.get_gsyn()
        p.get_data.assert_called_with(['gsyn_exc', 'gsyn_inh'], True)

    @register(include_only='mock')
    def test_get_spike_counts(self, sim=sim):
        p = sim.Population(3, EIF_cond_exp_isfa_ista())
        p.record('spikes')
        sim.run(100.0)
        self.assertEqual(p.get_spike_counts(),
                            {p.all_cells[0]: 2,
                            p.all_cells[1]: 2,
                            p.all_cells[2]: 2})

    @register(include_only='mock')
    def test_mean_spike_count(self, sim=sim):
        p = sim.Population(14, EIF_cond_exp_isfa_ista())
        p.record('spikes')
        sim.run(100.0)
        self.assertEqual(p.mean_spike_count(), 2.0)

    ##def test_mean_spike_count_on_slave_node():

    @register()
    def test_meanSpikeCount(self, sim=sim):
        p = sim.Population(14, EIF_cond_exp_isfa_ista())
        p.record('spikes')
        sim.run(100.0)
        p.mean_spike_count = Mock()
        p.meanSpikeCount()
        p.mean_spike_count.assert_called()

    @register()
    def test_inject(self, sim=sim):
        p = sim.Population(3, IF_curr_alpha())
        cs = Mock()
        p.inject(cs)
        meth, args, kwargs = cs.method_calls[0]
        self.assertEqual(meth, "inject_into")
        self.assertEqual(args, (p,))

    @register()
    def test_inject_into_invalid_celltype(self, sim=sim):
        p = sim.Population(3, SpikeSourceArray())
        self.assertRaises(TypeError, p.inject, Mock())

    #def test_save_positions(self, sim=sim):
    #    self.fail()

    # test describe method
    @register()
    def test_describe(self, sim=sim):
        p = sim.Population(11, IF_cond_exp())
        self.assertIsInstance(p.describe(), basestring)
        self.assertIsInstance(p.describe(template=None), dict)

if __name__ == "__main__":
    unittest.main()<|MERGE_RESOLUTION|>--- conflicted
+++ resolved
@@ -14,20 +14,11 @@
 import sys
 from numpy.testing import assert_array_equal, assert_array_almost_equal
 import quantities as pq
-<<<<<<< HEAD
 try:
     from unittest.mock import Mock, patch
 except ImportError:
     from mock import Mock, patch
-try:
-    basestring
-except NameError:
-    basestring = str
-from .mocks import MockRNG
-=======
-from mock import Mock, patch
 from mocks import MockRNG
->>>>>>> 8b72856d
 import pyNN.mock as sim
 from pyNN import random, errors, space
 from pyNN.parameters import Sequence
@@ -142,16 +133,10 @@
         p.positions = pos2
         assert_array_equal(p.positions, pos2)
 
-<<<<<<< HEAD
-    def test_set_positions(self):
-        p = sim.Population(11, sim.IF_cond_exp())
-        assert p._structure is not None
-=======
     @register()
     def test_set_positions(self, sim=sim):
         p = sim.Population(11, IF_cond_exp())
         assert p._structure != None
->>>>>>> 8b72856d
         new_positions = numpy.random.uniform(size=(3,11))
         p.positions = new_positions
         self.assertEqual(p.structure, None)
@@ -186,20 +171,12 @@
         self.assertEqual(pv.parent, p)
         assert_array_almost_equal(pv.all_cells, p.all_cells[3:9])
 
-<<<<<<< HEAD
-    def test__getitem__list(self):
-       p = sim.Population(23, sim.HH_cond_exp())
-       pv = p[list(range(3,9))]
-       self.assertEqual(pv.parent, p)
-       assert_array_almost_equal(pv.all_cells, p.all_cells[3:9])
-=======
     @register()
     def test__getitem__list(self, sim=sim):
         p = sim.Population(23, HH_cond_exp())
         pv = p[range(3,9)]
         self.assertEqual(pv.parent, p)
         assert_array_almost_equal(pv.all_cells, p.all_cells[3:9])
->>>>>>> 8b72856d
 
     @register()
     def test__getitem__tuple(self, sim=sim):
@@ -223,7 +200,7 @@
     def test_iter(self, sim=sim):
         p = sim.Population(6, IF_curr_exp())
         itr = p.__iter__()
-        assert hasattr(itr, "next") or hasattr(itr, "__next__")
+        assert hasattr(itr, "next")
         self.assertEqual(len(list(itr)), 6)
 
     @register()
